--- conflicted
+++ resolved
@@ -11,11 +11,8 @@
 django-environ = "^0.11.2"
 psycopg2-binary = "^2.9.9"
 psycopg2 = "^2.9.9"
-<<<<<<< HEAD
 weni-eda = "^0.0.1"
-=======
 gunicorn = "^22.0.0"
->>>>>>> 2459501e
 
 
 [tool.poetry.group.dev.dependencies]
