[tool.poetry]
name = "retail-setup"
version = "0.0.1"
description = ""
authors = ["Weni"]
package-mode = false

[tool.poetry.dependencies]
python = "^3.10"
django = "^5.0.7"
django-environ = "^0.11.2"
<<<<<<< HEAD
psycopg2-binary = "^2.9.9"
=======
weni-eda = "^0.0.1"
>>>>>>> b17cd188
psycopg2 = "^2.9.9"


[tool.poetry.group.dev.dependencies]
flake8 = "^7.1.0"
black = "^24.4.2"

[build-system]
requires = ["poetry-core"]
build-backend = "poetry.core.masonry.api"<|MERGE_RESOLUTION|>--- conflicted
+++ resolved
@@ -9,11 +9,9 @@
 python = "^3.10"
 django = "^5.0.7"
 django-environ = "^0.11.2"
-<<<<<<< HEAD
 psycopg2-binary = "^2.9.9"
-=======
+psycopg2 = "^2.9.9"
 weni-eda = "^0.0.1"
->>>>>>> b17cd188
 psycopg2 = "^2.9.9"
 
 
