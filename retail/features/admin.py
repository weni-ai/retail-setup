--- conflicted
+++ resolved
@@ -13,9 +13,32 @@
     def __init__(self, *args, **kwargs):
         super().__init__(*args, **kwargs)
         self.fields["IntelligentAgent"].required = False
-<<<<<<< HEAD
-    
-    def save(self, *args, **kwargs):
+
+    def save(self, commit: bool) -> FeatureVersion:
+        feature_version: FeatureVersion = super().save(commit)
+        agent = feature_version.IntelligentAgent
+
+        if agent is not None:
+
+            message_body = dict(
+                uuid=str(agent.uuid),
+                feature_version_uuid=str(feature_version.uuid),
+                brain=dict(
+                    agent=dict(
+                        name=agent.name,
+                        role=agent.role,
+                        personality=agent.personality,
+                        instructions=agent.instructions,
+                        goal=agent.goal,
+                    ),
+                    instructions=agent.instructions,
+                    actions=agent.actions,
+                ),
+            )
+
+            eda_publisher.send_message(message_body, "feature-version.topic")
+
+
         flows = self.instance.definition["flows"]
         sectors = []
         for flow in flows:
@@ -43,40 +66,7 @@
             })
         self.instance.sectors = sectors_base
         self.instance.save()
-        return super().save(*args, **kwargs)
-=======
-
-    def save(self, commit) -> FeatureVersion:
-        feature_version: FeatureVersion = super().save(commit)
-        agent = feature_version.IntelligentAgent
-
-        if agent is not None:
-
-            message_body = dict(
-                uuid=str(agent.uuid),
-                feature_version_uuid=str(feature_version.uuid),
-                brain=dict(
-                    agent=dict(
-                        name=agent.name,
-                        role=agent.role,
-                        personality=agent.personality,
-                        instructions=agent.instructions,
-                        goal=agent.goal,
-                    ),
-                    instructions=agent.instructions,
-                    actions=agent.actions,
-                ),
-            )
-
-            eda_publisher.send_message(message_body, "feature-version.topic")
-
         return feature_version
-
-
-class IntelligentAgentInline(admin.StackedInline):
-    model = IntelligentAgent
-    extra = 0
->>>>>>> df3fe2e1
 
 
 class FeatureVersionInline(admin.StackedInline):
@@ -96,8 +86,4 @@
 
 
 admin.site.register(Feature, FeatureAdmin)
-<<<<<<< HEAD
-admin.site.register(IntelligentAgent, intelligencAgentAdmin)
-=======
-admin.site.register(IntelligentAgent)
->>>>>>> df3fe2e1
+admin.site.register(IntelligentAgent, intelligencAgentAdmin)