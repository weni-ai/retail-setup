--- conflicted
+++ resolved
@@ -287,9 +287,7 @@
 
 ORDER_STATUS_AGENT_UUID = env.str("ORDER_STATUS_AGENT_UUID", default="")
 
-<<<<<<< HEAD
 CONNECT_REST_ENDPOINT = env.str("CONNECT_REST_ENDPOINT")
-=======
 # Path to the JWT public key
 JWT_PUBLIC_KEY_PATH = BASE_DIR / "retail" / "jwt_keys" / "public_key.pem"
 
@@ -301,5 +299,4 @@
     JWT_PUBLIC_KEY = None
 
 # Datalake server address
-DATALAKE_SERVER_ADDRESS = env.str("DATALAKE_SERVER_ADDRESS", default="")
->>>>>>> a3608d15
+DATALAKE_SERVER_ADDRESS = env.str("DATALAKE_SERVER_ADDRESS", default="")