--- conflicted
+++ resolved
@@ -194,7 +194,6 @@
 
 EMAILS_CAN_TESTING = env.str("EMAILS_CAN_TESTING", "").split(",")
 
-<<<<<<< HEAD
 ABANDONED_CART_FEATURE_UUID = env.str("ABANDONED_CART_FEATURE_UUID", "")
 
 FLOWS_USER_CRM_EMAIL = env.str("FLOWS_USER_CRM_EMAIL", "")
@@ -221,12 +220,10 @@
         "OPTIONS": {"CLIENT_CLASS": "django_redis.client.DefaultClient"},
     }
 }
-=======
 
 OIDC_CACHE_TOKEN = env.bool(
     "OIDC_CACHE_TOKEN", default=False
 )  # Enable/disable user token caching (default: False).
 OIDC_CACHE_TTL = env.int(
     "OIDC_CACHE_TTL", default=600
-)  # Time-to-live for cached user tokens (default: 600 seconds).
->>>>>>> 03931be4
+)  # Time-to-live for cached user tokens (default: 600 seconds).