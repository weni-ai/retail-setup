from django.contrib import admin
from django.urls import path, include
from django.views.static import serve
from django.conf import settings
from django.urls import re_path
from django.shortcuts import redirect

from retail.healthcheck import views
from retail.api import routers as feature_routers
from retail.webhooks import urls as webhooks_urls
from retail.projects import urls as project_urls
<<<<<<< HEAD
from retail.templates import urls as templates_urls

v3_urls = templates_urls
=======
from retail.vtex import urls as vtex_urls
>>>>>>> b1990c17

urlpatterns = [
    path("", lambda _: redirect("admin/", permanent=True)),
    path("admin/", admin.site.urls),
    path("healthcheck/", views.healthcheck, name="healthcheck"),
    path("api/", include(project_urls)),
    path("v2/", include(feature_routers)),
    path("", include(webhooks_urls)),
<<<<<<< HEAD
    path("api/v3/", include(v3_urls)),
=======
    path("vtex/", include(vtex_urls)),
>>>>>>> b1990c17
]

urlpatterns.append(
    re_path(r"^static/(?P<path>.*)$", serve, {"document_root": settings.STATIC_ROOT})
)<|MERGE_RESOLUTION|>--- conflicted
+++ resolved
@@ -9,13 +9,10 @@
 from retail.api import routers as feature_routers
 from retail.webhooks import urls as webhooks_urls
 from retail.projects import urls as project_urls
-<<<<<<< HEAD
+from retail.vtex import urls as vtex_urls
 from retail.templates import urls as templates_urls
 
 v3_urls = templates_urls
-=======
-from retail.vtex import urls as vtex_urls
->>>>>>> b1990c17
 
 urlpatterns = [
     path("", lambda _: redirect("admin/", permanent=True)),
@@ -24,11 +21,8 @@
     path("api/", include(project_urls)),
     path("v2/", include(feature_routers)),
     path("", include(webhooks_urls)),
-<<<<<<< HEAD
     path("api/v3/", include(v3_urls)),
-=======
     path("vtex/", include(vtex_urls)),
->>>>>>> b1990c17
 ]
 
 urlpatterns.append(
