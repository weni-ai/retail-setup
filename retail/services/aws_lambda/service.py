--- conflicted
+++ resolved
@@ -36,17 +36,10 @@
                     function_name=function_name,
                     zip_bytes=zip_bytes,
                 )
-<<<<<<< HEAD
-            logger.info(f"Updated Lambda: {function_name}")
+                logger.info(f"Updated Lambda: {function_name}")
+                return response["FunctionArn"]
 
-        return response["FunctionArn"]
+            raise APIException("Failed to create function in aws lambda.")
 
     def invoke(self, function_name: str) -> Dict[str, Any]:
-        return self.client.invoke(function_name=function_name)
-
-=======
-                logger.info(f"Updated Lambda: {function_name}")
-                return response["FunctionArn"]
->>>>>>> 1c983cb6
-
-            raise APIException("Failed to create function in aws lambda.")+        return self.client.invoke(function_name=function_name)