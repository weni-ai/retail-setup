from django.urls import path

from rest_framework.routers import SimpleRouter

from retail.agents.domains.agent_management.views import AgentViewSet, PushAgentView

from retail.agents.domains.agent_integration.views import (
    AssignAgentView,
    UnassignAgentView,
    IntegratedAgentViewSet,
<<<<<<< HEAD
    DevEnvironmentConfigView,
    DevEnvironmentRunView,
=======
    DeliveredOrderTrackingConfigView,
    DeliveredOrderTrackingEnableView,
    DeliveredOrderTrackingDisableView,
    DeliveredOrderTrackingWebhookView,
>>>>>>> 3d69e167
)
from retail.agents.domains.agent_webhook.views import AgentWebhookView

router = SimpleRouter()
router.register(r"assigneds", IntegratedAgentViewSet, basename="assigned-agents")
router.register(r"", AgentViewSet, basename="agents")

urlpatterns = [
    path("push/", PushAgentView.as_view(), name="push-agent"),
    path("<uuid:agent_uuid>/assign/", AssignAgentView.as_view(), name="assign-agent"),
    path(
        "<uuid:agent_uuid>/unassign/",
        UnassignAgentView.as_view(),
        name="unassign-agent",
    ),
    path(
        "webhook/<uuid:webhook_uuid>/", AgentWebhookView.as_view(), name="agent-webhook"
    ),
<<<<<<< HEAD
    path(
        "assigneds/<uuid:pk>/dev-environment/config/",
        DevEnvironmentConfigView.as_view(),
        name="dev-environment-config",
    ),
    path(
        "assigneds/<uuid:pk>/dev-environment/run/",
        DevEnvironmentRunView.as_view(),
        name="dev-environment-run",
=======
    # Delivered Order Tracking URLs
    path(
        "assigneds/<uuid:pk>/delivered-order-tracking/config/",
        DeliveredOrderTrackingConfigView.as_view(),
        name="delivered-order-tracking-config",
    ),
    path(
        "assigneds/<uuid:pk>/delivered-order-tracking/enable/",
        DeliveredOrderTrackingEnableView.as_view(),
        name="delivered-order-tracking-enable",
    ),
    path(
        "assigneds/<uuid:pk>/delivered-order-tracking/disable/",
        DeliveredOrderTrackingDisableView.as_view(),
        name="delivered-order-tracking-disable",
    ),
    path(
        "delivered-order-tracking/<uuid:pk>/",
        DeliveredOrderTrackingWebhookView.as_view(),
        name="delivered-order-tracking-webhook",
>>>>>>> 3d69e167
    ),
]

urlpatterns += router.urls<|MERGE_RESOLUTION|>--- conflicted
+++ resolved
@@ -8,15 +8,12 @@
     AssignAgentView,
     UnassignAgentView,
     IntegratedAgentViewSet,
-<<<<<<< HEAD
     DevEnvironmentConfigView,
     DevEnvironmentRunView,
-=======
     DeliveredOrderTrackingConfigView,
     DeliveredOrderTrackingEnableView,
     DeliveredOrderTrackingDisableView,
     DeliveredOrderTrackingWebhookView,
->>>>>>> 3d69e167
 )
 from retail.agents.domains.agent_webhook.views import AgentWebhookView
 
@@ -35,7 +32,7 @@
     path(
         "webhook/<uuid:webhook_uuid>/", AgentWebhookView.as_view(), name="agent-webhook"
     ),
-<<<<<<< HEAD
+    # Dev Environment URLs
     path(
         "assigneds/<uuid:pk>/dev-environment/config/",
         DevEnvironmentConfigView.as_view(),
@@ -45,7 +42,7 @@
         "assigneds/<uuid:pk>/dev-environment/run/",
         DevEnvironmentRunView.as_view(),
         name="dev-environment-run",
-=======
+    ),
     # Delivered Order Tracking URLs
     path(
         "assigneds/<uuid:pk>/delivered-order-tracking/config/",
@@ -66,7 +63,6 @@
         "delivered-order-tracking/<uuid:pk>/",
         DeliveredOrderTrackingWebhookView.as_view(),
         name="delivered-order-tracking-webhook",
->>>>>>> 3d69e167
     ),
 ]
 
