import json
from uuid import UUID

from rest_framework import status
from rest_framework.exceptions import NotFound, ValidationError
<<<<<<< HEAD
from rest_framework.permissions import IsAuthenticated
=======
from rest_framework.permissions import IsAuthenticated, AllowAny
>>>>>>> f80c0237
from rest_framework.request import Request
from rest_framework.response import Response
from rest_framework.views import APIView
from rest_framework.viewsets import ViewSet

from retail.agents.models import Agent
from retail.agents.permissions import IsAgentOficialOrFromProjet
from retail.agents.serializers import (
    AgentWebhookSerializer,
    PushAgentSerializer,
    ReadAgentSerializer,
    ReadIntegratedAgentSerializer,
)
from retail.agents.tasks import validate_pre_approved_templates
from retail.agents.usecases import (
    AgentWebhookData,
    AgentWebhookUseCase,
    AssignAgentUseCase,
    ListAgentsUseCase,
    PushAgentData,
    PushAgentUseCase,
    RetrieveAgentUseCase,
    UnassignAgentUseCase,
)
from retail.interfaces.clients.aws_lambda.client import RequestData


def get_project_uuid_from_request(request: Request) -> str:
    project_uuid = request.headers.get("Project-Uuid")

    if project_uuid is None:
        raise ValidationError({"project_uuid": "Missing project uuid in header."})

    return project_uuid


class PushAgentView(APIView):
    permission_classes = [IsAuthenticated]

    def post(self, request: Request, *args, **kwargs) -> Response:
        agents = json.loads(request.data.get("agents"))
        project_uuid = request.data.get("project_uuid")

        data = {**agents, "project_uuid": project_uuid}

        request_serializer = PushAgentSerializer(data=data)
        request_serializer.is_valid(raise_exception=True)

        data: PushAgentData = request_serializer.data
        use_case = PushAgentUseCase()
        agents = use_case.execute(payload=data, files=request.FILES)

        agent_ids = [str(agent.uuid) for agent in agents]
        validate_pre_approved_templates.delay(agent_ids)

        response_serializer = ReadAgentSerializer(agents, many=True)
        return Response(response_serializer.data, status=status.HTTP_201_CREATED)


class AgentViewSet(ViewSet):
    permission_classes = [IsAuthenticated]

    def get_permissions(self):
        permissions = super().get_permissions()

        if self.action == "retrieve":
            permissions.append(IsAgentOficialOrFromProjet())

        return permissions

    def list(self, request: Request, *args, **kwargs) -> Response:
        project_uuid = get_project_uuid_from_request(request)

        agents = ListAgentsUseCase.execute(project_uuid)

        response_serializer = ReadAgentSerializer(agents, many=True)

        return Response(response_serializer.data, status=status.HTTP_200_OK)

    def retrieve(self, request: Request, pk=None, *args, **kwargs) -> Response:
        get_project_uuid_from_request(request)

        agent = RetrieveAgentUseCase.execute(pk)

        self.check_object_permissions(request, agent)

        response_serializer = ReadAgentSerializer(agent)
        return Response(response_serializer.data, status=status.HTTP_200_OK)


class GenericIntegratedAgentView(APIView):
    def get_agent(self, agent_uuid: UUID) -> Agent:
        try:
            return Agent.objects.get(uuid=agent_uuid)
        except Agent.DoesNotExist:
            raise NotFound(f"Agent not found: {agent_uuid}")


class AssignAgentView(GenericIntegratedAgentView):
    permission_classes = [IsAuthenticated, IsAgentOficialOrFromProjet]

    def post(self, request: Request, agent_uuid: UUID) -> Response:
        project_uuid = get_project_uuid_from_request(request)
        app_uuid = request.query_params.get("app_uuid")

        if app_uuid is None:
            raise ValidationError({"app_uuid": "Missing app_uuid in params."})

        agent = self.get_agent(agent_uuid)

        self.check_object_permissions(request, agent)

        use_case = AssignAgentUseCase()

        integrated_agent = use_case.execute(agent, project_uuid, app_uuid)

        response_serializer = ReadIntegratedAgentSerializer(integrated_agent)

        return Response(response_serializer.data, status=status.HTTP_201_CREATED)


class UnassignAgentView(GenericIntegratedAgentView):
    permission_classes = [IsAuthenticated, IsAgentOficialOrFromProjet]

    def post(self, request: Request, agent_uuid: UUID) -> Response:
        project_uuid = get_project_uuid_from_request(request)
        agent = self.get_agent(agent_uuid)

        self.check_object_permissions(request, agent)

        use_case = UnassignAgentUseCase()
        use_case.execute(agent, project_uuid)

        return Response(status=status.HTTP_204_NO_CONTENT)


class AgentWebhookView(APIView):
<<<<<<< HEAD
    def _get_data_from_request(self, request: Request) -> RequestData:
        request_params = request.query_params.copy()

        request_params.pop("client_secret")
=======
    permission_classes = [AllowAny]

    def _get_data_from_request(self, request: Request) -> RequestData:
        request_params = request.query_params
>>>>>>> f80c0237

        return RequestData(
            params=request_params,
            payload=request.data,
            credentials={},  # TODO: Set credentials in usecase
        )

    def post(self, request: Request, webhook_uuid: UUID, *args, **kwargs) -> Response:
        data = AgentWebhookData(
<<<<<<< HEAD
            client_secret=request.query_params.get("client_secret"),
=======
>>>>>>> f80c0237
            webhook_uuid=webhook_uuid,
        )

        request_serializer = AgentWebhookSerializer(data=data)
        request_serializer.is_valid(raise_exception=True)

        request_data = self._get_data_from_request(request)

        use_case = AgentWebhookUseCase()
        lambda_return = use_case.execute(request_serializer.data, request_data)

        return Response(lambda_return, status=status.HTTP_200_OK)<|MERGE_RESOLUTION|>--- conflicted
+++ resolved
@@ -3,11 +3,7 @@
 
 from rest_framework import status
 from rest_framework.exceptions import NotFound, ValidationError
-<<<<<<< HEAD
-from rest_framework.permissions import IsAuthenticated
-=======
 from rest_framework.permissions import IsAuthenticated, AllowAny
->>>>>>> f80c0237
 from rest_framework.request import Request
 from rest_framework.response import Response
 from rest_framework.views import APIView
@@ -145,17 +141,10 @@
 
 
 class AgentWebhookView(APIView):
-<<<<<<< HEAD
-    def _get_data_from_request(self, request: Request) -> RequestData:
-        request_params = request.query_params.copy()
-
-        request_params.pop("client_secret")
-=======
     permission_classes = [AllowAny]
 
     def _get_data_from_request(self, request: Request) -> RequestData:
         request_params = request.query_params
->>>>>>> f80c0237
 
         return RequestData(
             params=request_params,
@@ -165,10 +154,6 @@
 
     def post(self, request: Request, webhook_uuid: UUID, *args, **kwargs) -> Response:
         data = AgentWebhookData(
-<<<<<<< HEAD
-            client_secret=request.query_params.get("client_secret"),
-=======
->>>>>>> f80c0237
             webhook_uuid=webhook_uuid,
         )
 
