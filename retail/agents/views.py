import json
from uuid import UUID

from rest_framework import status
from rest_framework.exceptions import NotFound, ValidationError
from rest_framework.permissions import IsAuthenticated
from rest_framework.request import Request
from rest_framework.response import Response
from rest_framework.views import APIView
from rest_framework.viewsets import ViewSet

from retail.agents.models import Agent
from retail.agents.permissions import IsAgentOficialOrFromProjet
<<<<<<< HEAD
=======
from retail.agents.serializers import (AgentWebhookSerializer,
                                       PushAgentSerializer,
                                       ReadAgentSerializer,
                                       ReadIntegratedAgentSerializer)
from retail.agents.tasks import validate_pre_approved_templates
from retail.agents.usecases import (AgentWebhookData, AgentWebhookUseCase,
                                    AssignAgentUseCase, ListAgentsUseCase,
                                    PushAgentData, PushAgentUseCase,
                                    RetrieveAgentUseCase, UnassignAgentUseCase)
from retail.interfaces.clients.aws_lambda.client import RequestData
from retail.internal.permissions import CanCommunicateInternally
>>>>>>> 7aceccb4


def get_project_uuid_from_request(request: Request) -> str:
    project_uuid = request.headers.get("Project-Uuid")

    if project_uuid is None:
        raise ValidationError({"project_uuid": "Missing project uuid in header."})

    return project_uuid


class PushAgentView(APIView):
    permission_classes = [IsAuthenticated]

    def post(self, request: Request, *args, **kwargs) -> Response:
        agents = json.loads(request.data.get("agents"))
        project_uuid = request.data.get("project_uuid")

        data = {**agents, "project_uuid": project_uuid}

        request_serializer = PushAgentSerializer(data=data)
        request_serializer.is_valid(raise_exception=True)

        data: PushAgentData = request_serializer.data
        use_case = PushAgentUseCase()
        agents = use_case.execute(payload=data, files=request.FILES)

        agent_ids = [str(agent.uuid) for agent in agents]
        validate_pre_approved_templates.delay(agent_ids)

        response_serializer = ReadAgentSerializer(agents, many=True)
        return Response(response_serializer.data, status=status.HTTP_201_CREATED)


class AgentViewSet(ViewSet):
    permission_classes = [IsAuthenticated]

    def get_permissions(self):
        permissions = super().get_permissions()

        if self.action == "retrieve":
            permissions.append(IsAgentOficialOrFromProjet())

        return permissions

    def list(self, request: Request, *args, **kwargs) -> Response:
        project_uuid = get_project_uuid_from_request(request)

        agents = ListAgentsUseCase.execute(project_uuid)

        response_serializer = ReadAgentSerializer(agents, many=True)

        return Response(response_serializer.data, status=status.HTTP_200_OK)

    def retrieve(self, request: Request, pk=None, *args, **kwargs) -> Response:
        get_project_uuid_from_request(request)

        agent = RetrieveAgentUseCase.execute(pk)

        self.check_object_permissions(request, agent)

        response_serializer = ReadAgentSerializer(agent)
        return Response(response_serializer.data, status=status.HTTP_200_OK)


class GenericIntegratedAgentView(APIView):
    def get_agent(self, agent_uuid: UUID) -> Agent:
        try:
            return Agent.objects.get(uuid=agent_uuid)
        except Agent.DoesNotExist:
            raise NotFound(f"Agent not found: {agent_uuid}")


class AssignAgentView(GenericIntegratedAgentView):
    permission_classes = [IsAuthenticated, IsAgentOficialOrFromProjet]

    def post(self, request: Request, agent_uuid: UUID) -> Response:
        project_uuid = get_project_uuid_from_request(request)
        agent = self.get_agent(agent_uuid)

        self.check_object_permissions(request, agent)

        use_case = AssignAgentUseCase()

        integrated_agent, raw_client_secret = use_case.execute(agent, project_uuid)

        response_serializer = ReadIntegratedAgentSerializer(
            integrated_agent, show_client_secret=True
        )

        data = dict(response_serializer.data)
        data["client_secret"] = raw_client_secret

        return Response(data, status=status.HTTP_201_CREATED)


class UnassignAgentView(GenericIntegratedAgentView):
    permission_classes = [IsAuthenticated, IsAgentOficialOrFromProjet]

    def post(self, request: Request, agent_uuid: UUID) -> Response:
        project_uuid = get_project_uuid_from_request(request)
        agent = self.get_agent(agent_uuid)

        self.check_object_permissions(request, agent)

        use_case = UnassignAgentUseCase()
        use_case.execute(agent, project_uuid)

        return Response(status=status.HTTP_204_NO_CONTENT)


class AgentWebhookView(APIView):
    def _get_data_from_request(self, request: Request) -> RequestData:
        request_params = request.query_params
        request_params.pop("client_secret")

        return RequestData(
            params=request_params,
            payload=request.data,
            credentials={}, # TODO: Set credentials in usecase
        )

    def post(self, request: Request, webhook_uuid: UUID, *args, **kwargs) -> Response:
        data = AgentWebhookData(
            client_secret=request.query_params.get("client_secret"),
            webhook_uuid=webhook_uuid,
        )

        request_serializer = AgentWebhookSerializer(data=data)
        request_serializer.is_valid(raise_exception=True)

        request_data = self._get_data_from_request(request)

        use_case = AgentWebhookUseCase()
        lambda_return = use_case.execute(request_serializer.data, request_data)

        return Response(lambda_return, status=status.HTTP_200_OK)<|MERGE_RESOLUTION|>--- conflicted
+++ resolved
@@ -11,8 +11,6 @@
 
 from retail.agents.models import Agent
 from retail.agents.permissions import IsAgentOficialOrFromProjet
-<<<<<<< HEAD
-=======
 from retail.agents.serializers import (AgentWebhookSerializer,
                                        PushAgentSerializer,
                                        ReadAgentSerializer,
@@ -24,7 +22,6 @@
                                     RetrieveAgentUseCase, UnassignAgentUseCase)
 from retail.interfaces.clients.aws_lambda.client import RequestData
 from retail.internal.permissions import CanCommunicateInternally
->>>>>>> 7aceccb4
 
 
 def get_project_uuid_from_request(request: Request) -> str:
