import json
from uuid import UUID

from rest_framework import status
from rest_framework.exceptions import NotFound, ValidationError
from rest_framework.permissions import IsAuthenticated
from rest_framework.request import Request
from rest_framework.response import Response
from rest_framework.views import APIView
from rest_framework.viewsets import ViewSet

from retail.agents.models import Agent
from retail.agents.permissions import IsAgentOficialOrFromProjet
<<<<<<< HEAD
from retail.agents.serializers import (AgentWebhookSerializer,
                                       PushAgentSerializer,
                                       ReadAgentSerializer,
                                       ReadIntegratedAgentSerializer)
from retail.agents.tasks import validate_pre_approved_templates
from retail.agents.usecases import (AgentWebhookData, AgentWebhookUseCase,
                                    AssignAgentUseCase, ListAgentsUseCase,
                                    PushAgentData, PushAgentUseCase,
                                    RetrieveAgentUseCase, UnassignAgentUseCase)
from retail.interfaces.clients.aws_lambda.client import RequestData
from retail.internal.permissions import CanCommunicateInternally
=======
>>>>>>> 7f26f1c5


def get_project_uuid_from_request(request: Request) -> str:
    project_uuid = request.headers.get("Project-Uuid")

    if project_uuid is None:
        raise ValidationError({"project_uuid": "Missing project uuid in header."})

    return project_uuid


class PushAgentView(APIView):
    permission_classes = [IsAuthenticated]

    def post(self, request: Request, *args, **kwargs) -> Response:
        agents = json.loads(request.data.get("agents"))
        project_uuid = request.data.get("project_uuid")

        data = {**agents, "project_uuid": project_uuid}

        request_serializer = PushAgentSerializer(data=data)
        request_serializer.is_valid(raise_exception=True)

        data: PushAgentData = request_serializer.data
        use_case = PushAgentUseCase()
        agents = use_case.execute(payload=data, files=request.FILES)

        agent_ids = [str(agent.uuid) for agent in agents]
        validate_pre_approved_templates.delay(agent_ids)

        response_serializer = ReadAgentSerializer(agents, many=True)
        return Response(response_serializer.data, status=status.HTTP_201_CREATED)


class AgentViewSet(ViewSet):
    permission_classes = [IsAuthenticated]

    def get_permissions(self):
        permissions = super().get_permissions()

        if self.action == "retrieve":
            permissions.append(IsAgentOficialOrFromProjet())

        return permissions

    def list(self, request: Request, *args, **kwargs) -> Response:
        project_uuid = get_project_uuid_from_request(request)

        agents = ListAgentsUseCase.execute(project_uuid)

        response_serializer = ReadAgentSerializer(agents, many=True)

        return Response(response_serializer.data, status=status.HTTP_200_OK)

    def retrieve(self, request: Request, pk=None, *args, **kwargs) -> Response:
        get_project_uuid_from_request(request)

        agent = RetrieveAgentUseCase.execute(pk)

        self.check_object_permissions(request, agent)

        response_serializer = ReadAgentSerializer(agent)
        return Response(response_serializer.data, status=status.HTTP_200_OK)


class GenericIntegratedAgentView(APIView):
    def get_agent(self, agent_uuid: UUID) -> Agent:
        try:
            return Agent.objects.get(uuid=agent_uuid)
        except Agent.DoesNotExist:
            raise NotFound(f"Agent not found: {agent_uuid}")


class AssignAgentView(GenericIntegratedAgentView):
    permission_classes = [IsAuthenticated, IsAgentOficialOrFromProjet]

    def post(self, request: Request, agent_uuid: UUID) -> Response:
        project_uuid = get_project_uuid_from_request(request)
        agent = self.get_agent(agent_uuid)

        self.check_object_permissions(request, agent)

        use_case = AssignAgentUseCase()

        integrated_agent, raw_client_secret = use_case.execute(agent, project_uuid)

        response_serializer = ReadIntegratedAgentSerializer(
            integrated_agent, show_client_secret=True
        )

        data = dict(response_serializer.data)
        data["client_secret"] = raw_client_secret

        return Response(data, status=status.HTTP_201_CREATED)


class UnassignAgentView(GenericIntegratedAgentView):
    permission_classes = [IsAuthenticated, IsAgentOficialOrFromProjet]

    def post(self, request: Request, agent_uuid: UUID) -> Response:
        project_uuid = get_project_uuid_from_request(request)
        agent = self.get_agent(agent_uuid)

        self.check_object_permissions(request, agent)

        use_case = UnassignAgentUseCase()
        use_case.execute(agent, project_uuid)

        return Response(status=status.HTTP_204_NO_CONTENT)


class AgentWebhookView(APIView):
    def _get_data_from_request(self, request: Request) -> RequestData:
        request_params = request.query_params
        request_params.pop("client_secret")

        return RequestData(
            params=request_params,
            payload=request.data,
            credentials={}, # TODO: Set credentials in usecase
        )

    def post(self, request: Request, webhook_uuid: UUID, *args, **kwargs) -> Response:
        data = AgentWebhookData(
            client_secret=request.query_params.get("client_secret"),
            webhook_uuid=webhook_uuid,
        )

        request_serializer = AgentWebhookSerializer(data=data)
        request_serializer.is_valid(raise_exception=True)

        request_data = self._get_data_from_request(request)

        use_case = AgentWebhookUseCase()
        lambda_return = use_case.execute(request_serializer.data, request_data)

        return Response(lambda_return, status=status.HTTP_200_OK)<|MERGE_RESOLUTION|>--- conflicted
+++ resolved
@@ -11,20 +11,24 @@
 
 from retail.agents.models import Agent
 from retail.agents.permissions import IsAgentOficialOrFromProjet
-<<<<<<< HEAD
-from retail.agents.serializers import (AgentWebhookSerializer,
-                                       PushAgentSerializer,
-                                       ReadAgentSerializer,
-                                       ReadIntegratedAgentSerializer)
+from retail.agents.serializers import (
+    AgentWebhookSerializer,
+    PushAgentSerializer,
+    ReadAgentSerializer,
+    ReadIntegratedAgentSerializer,
+)
 from retail.agents.tasks import validate_pre_approved_templates
-from retail.agents.usecases import (AgentWebhookData, AgentWebhookUseCase,
-                                    AssignAgentUseCase, ListAgentsUseCase,
-                                    PushAgentData, PushAgentUseCase,
-                                    RetrieveAgentUseCase, UnassignAgentUseCase)
+from retail.agents.usecases import (
+    AgentWebhookData,
+    AgentWebhookUseCase,
+    AssignAgentUseCase,
+    ListAgentsUseCase,
+    PushAgentData,
+    PushAgentUseCase,
+    RetrieveAgentUseCase,
+    UnassignAgentUseCase,
+)
 from retail.interfaces.clients.aws_lambda.client import RequestData
-from retail.internal.permissions import CanCommunicateInternally
-=======
->>>>>>> 7f26f1c5
 
 
 def get_project_uuid_from_request(request: Request) -> str:
@@ -144,7 +148,7 @@
         return RequestData(
             params=request_params,
             payload=request.data,
-            credentials={}, # TODO: Set credentials in usecase
+            credentials={},  # TODO: Set credentials in usecase
         )
 
     def post(self, request: Request, webhook_uuid: UUID, *args, **kwargs) -> Response:
