from rest_framework import serializers

from django.conf import settings

from retail.templates.serializers import ReadTemplateSerializer
from retail.agents.domains.agent_management.usecases.push import PushAgentUseCase


class DeliveredOrderTrackingEnableSerializer(serializers.Serializer):
    """Serializer for enabling delivered order tracking."""

    vtex_app_key = serializers.CharField(max_length=100, required=True)
    vtex_app_token = serializers.CharField(max_length=200, required=True)


class DevEnvironmentConfigSerializer(serializers.Serializer):
    """Serializer for development environment configuration."""

    phone_numbers = serializers.ListField(
        child=serializers.CharField(max_length=20), required=False, allow_empty=True
    )
    is_dev_mode = serializers.BooleanField(required=False, default=False)


class RetrieveIntegratedAgentQueryParamsSerializer(serializers.Serializer):
    show_all = serializers.BooleanField(required=False, default=False)
    start = serializers.DateField(required=False, default=None)
    end = serializers.DateField(required=False, default=None)


class UpdateIntegratedAgentSerializer(serializers.Serializer):
    contact_percentage = serializers.IntegerField(required=False)
    global_rule = serializers.CharField(required=False, allow_null=True)


class ReadIntegratedAgentSerializer(serializers.Serializer):
    uuid = serializers.UUIDField()
    channel_uuid = serializers.UUIDField()
    templates = serializers.SerializerMethodField("get_templates")
    webhook_url = serializers.SerializerMethodField("get_webhook_url")
    description = serializers.SerializerMethodField("get_description")
    contact_percentage = serializers.IntegerField()
    global_rule_prompt = serializers.CharField()
<<<<<<< HEAD
    dev_environment_config = serializers.SerializerMethodField(
        "get_dev_environment_config"
=======
    delivered_order_tracking_config = serializers.SerializerMethodField(
        "get_delivered_order_tracking_config"
    )
    has_delivered_order_templates = serializers.SerializerMethodField(
        "get_has_delivered_order_templates"
>>>>>>> 3d69e167
    )

    def get_webhook_url(self, obj):
        domain_url = settings.DOMAIN
        return f"{domain_url}/api/v3/agents/webhook/{str(obj.uuid)}/"

    def get_description(self, obj):
        return obj.agent.description

    def get_templates(self, obj):
        return ReadTemplateSerializer(obj.templates.all(), many=True).data

<<<<<<< HEAD
    def get_dev_environment_config(self, obj):
        """Get development environment configuration from agent config."""
        dev_config = obj.config.get(
            "dev_environment", {"phone_numbers": [], "is_dev_mode": False}
        )
        return DevEnvironmentConfigSerializer(dev_config).data
=======
    def get_delivered_order_tracking_config(self, obj):
        """Get delivered order tracking configuration from agent config."""
        # Get the configuration data directly from the agent config
        tracking_config = obj.config.get(
            "delivered_order_tracking", {"is_enabled": False}
        )

        return {
            "is_enabled": tracking_config.get("is_enabled", False),
            "vtex_app_key": tracking_config.get("vtex_app_key", ""),
            "webhook_url": tracking_config.get("webhook_url", ""),
        }

    def get_has_delivered_order_templates(self, obj):
        """Check if the integrated agent has delivered order templates."""
        return PushAgentUseCase.has_delivered_order_templates_by_integrated_agent(
            str(obj.uuid)
        )
>>>>>>> 3d69e167
<|MERGE_RESOLUTION|>--- conflicted
+++ resolved
@@ -41,16 +41,14 @@
     description = serializers.SerializerMethodField("get_description")
     contact_percentage = serializers.IntegerField()
     global_rule_prompt = serializers.CharField()
-<<<<<<< HEAD
     dev_environment_config = serializers.SerializerMethodField(
         "get_dev_environment_config"
-=======
+    )
     delivered_order_tracking_config = serializers.SerializerMethodField(
         "get_delivered_order_tracking_config"
     )
     has_delivered_order_templates = serializers.SerializerMethodField(
         "get_has_delivered_order_templates"
->>>>>>> 3d69e167
     )
 
     def get_webhook_url(self, obj):
@@ -63,14 +61,13 @@
     def get_templates(self, obj):
         return ReadTemplateSerializer(obj.templates.all(), many=True).data
 
-<<<<<<< HEAD
     def get_dev_environment_config(self, obj):
         """Get development environment configuration from agent config."""
         dev_config = obj.config.get(
             "dev_environment", {"phone_numbers": [], "is_dev_mode": False}
         )
         return DevEnvironmentConfigSerializer(dev_config).data
-=======
+
     def get_delivered_order_tracking_config(self, obj):
         """Get delivered order tracking configuration from agent config."""
         # Get the configuration data directly from the agent config
@@ -88,5 +85,4 @@
         """Check if the integrated agent has delivered order templates."""
         return PushAgentUseCase.has_delivered_order_templates_by_integrated_agent(
             str(obj.uuid)
-        )
->>>>>>> 3d69e167
+        )