--- conflicted
+++ resolved
@@ -36,19 +36,17 @@
     UpdateIntegratedAgentUseCase,
     UpdateIntegratedAgentData,
 )
-<<<<<<< HEAD
 from retail.agents.domains.agent_integration.usecases.dev_environment import (
     DevEnvironmentConfigUseCase,
     DevEnvironmentRunUseCase,
 )
-=======
 from retail.agents.domains.agent_integration.usecases.delivered_order_tracking import (
     DeliveredOrderTrackingConfigUseCase,
 )
 from retail.agents.tasks import task_delivered_order_tracking_webhook
->>>>>>> 3d69e167
 
 from retail.internal.permissions import HasProjectPermission
+
 
 logger = logging.getLogger(__name__)
 
@@ -173,13 +171,8 @@
         return Response(response_serializer.data, status=status.HTTP_200_OK)
 
 
-<<<<<<< HEAD
 class DevEnvironmentConfigView(APIView):
     """View for managing development environment configuration."""
-=======
-class DeliveredOrderTrackingConfigView(APIView):
-    """View for managing delivered order tracking configuration."""
->>>>>>> 3d69e167
 
     permission_classes = [
         IsAuthenticated,
@@ -188,7 +181,6 @@
     ]
 
     def get(self, request: Request, pk: UUID) -> Response:
-<<<<<<< HEAD
         """Get test environment configuration for an integrated agent."""
         use_case = DevEnvironmentConfigUseCase()
 
@@ -222,24 +214,6 @@
 
 class DevEnvironmentRunView(APIView):
     """View for running development environment."""
-=======
-        """Get delivered order tracking configuration for an integrated agent."""
-        use_case = DeliveredOrderTrackingConfigUseCase()
-
-        # Get integrated agent (use case handles NotFound exception)
-        integrated_agent = use_case.get_integrated_agent(pk)
-
-        # Check permissions
-        self.check_object_permissions(request, integrated_agent)
-
-        # Get configuration (use case handles business logic)
-        config_data = use_case.get_tracking_config(integrated_agent)
-
-        return Response(config_data, status=status.HTTP_200_OK)
-
-
-class DeliveredOrderTrackingEnableView(APIView):
-    """View for enabling delivered order tracking."""
 
     permission_classes = [
         IsAuthenticated,
@@ -248,53 +222,6 @@
     ]
 
     def post(self, request: Request, pk: UUID) -> Response:
-        """Enable delivered order tracking for an integrated agent."""
-        use_case = DeliveredOrderTrackingConfigUseCase()
-
-        try:
-            # Get integrated agent (use case handles NotFound exception)
-            integrated_agent = use_case.get_integrated_agent(pk)
-
-            # Check permissions
-            self.check_object_permissions(request, integrated_agent)
-
-            # Validate request data using serializer
-            serializer = DeliveredOrderTrackingEnableSerializer(data=request.data)
-            serializer.is_valid(raise_exception=True)
-
-            # Enable tracking (use case handles business logic)
-            config_data = use_case.enable_tracking(
-                integrated_agent,
-                serializer.validated_data["vtex_app_key"],
-                serializer.validated_data["vtex_app_token"],
-            )
-
-            return Response(config_data, status=status.HTTP_200_OK)
-
-        except ValidationError as e:
-            return Response({"error": str(e)}, status=status.HTTP_400_BAD_REQUEST)
-        except Exception as e:
-            logger.exception(
-                f"Unexpected error enabling delivered order tracking for agent {pk}: {e}"
-            )
-            return Response(
-                {"error": "Internal server error"},
-                status=status.HTTP_500_INTERNAL_SERVER_ERROR,
-            )
-
-
-class DeliveredOrderTrackingDisableView(APIView):
-    """View for disabling delivered order tracking."""
->>>>>>> 3d69e167
-
-    permission_classes = [
-        IsAuthenticated,
-        HasProjectPermission,
-        IsIntegratedAgentFromProject,
-    ]
-
-    def post(self, request: Request, pk: UUID) -> Response:
-<<<<<<< HEAD
         """Run test environment with configured phone numbers."""
         use_case = DevEnvironmentRunUseCase()
         config_use_case = DevEnvironmentConfigUseCase()
@@ -318,7 +245,88 @@
                 {"error": f"Internal server error: {str(e)}"},
                 status=status.HTTP_500_INTERNAL_SERVER_ERROR,
             )
-=======
+
+
+class DeliveredOrderTrackingConfigView(APIView):
+    """View for managing delivered order tracking configuration."""
+
+    permission_classes = [
+        IsAuthenticated,
+        HasProjectPermission,
+        IsIntegratedAgentFromProject,
+    ]
+
+    def get(self, request: Request, pk: UUID) -> Response:
+        """Get delivered order tracking configuration for an integrated agent."""
+        use_case = DeliveredOrderTrackingConfigUseCase()
+
+        # Get integrated agent (use case handles NotFound exception)
+        integrated_agent = use_case.get_integrated_agent(pk)
+
+        # Check permissions
+        self.check_object_permissions(request, integrated_agent)
+
+        # Get configuration (use case handles business logic)
+        config_data = use_case.get_tracking_config(integrated_agent)
+
+        return Response(config_data, status=status.HTTP_200_OK)
+
+
+class DeliveredOrderTrackingEnableView(APIView):
+    """View for enabling delivered order tracking."""
+
+    permission_classes = [
+        IsAuthenticated,
+        HasProjectPermission,
+        IsIntegratedAgentFromProject,
+    ]
+
+    def post(self, request: Request, pk: UUID) -> Response:
+        """Enable delivered order tracking for an integrated agent."""
+        use_case = DeliveredOrderTrackingConfigUseCase()
+
+        try:
+            # Get integrated agent (use case handles NotFound exception)
+            integrated_agent = use_case.get_integrated_agent(pk)
+
+            # Check permissions
+            self.check_object_permissions(request, integrated_agent)
+
+            # Validate request data using serializer
+            serializer = DeliveredOrderTrackingEnableSerializer(data=request.data)
+            serializer.is_valid(raise_exception=True)
+
+            # Enable tracking (use case handles business logic)
+            config_data = use_case.enable_tracking(
+                integrated_agent,
+                serializer.validated_data["vtex_app_key"],
+                serializer.validated_data["vtex_app_token"],
+            )
+
+            return Response(config_data, status=status.HTTP_200_OK)
+
+        except ValidationError as e:
+            return Response({"error": str(e)}, status=status.HTTP_400_BAD_REQUEST)
+        except Exception as e:
+            logger.exception(
+                f"Unexpected error enabling delivered order tracking for agent {pk}: {e}"
+            )
+            return Response(
+                {"error": "Internal server error"},
+                status=status.HTTP_500_INTERNAL_SERVER_ERROR,
+            )
+
+
+class DeliveredOrderTrackingDisableView(APIView):
+    """View for disabling delivered order tracking."""
+
+    permission_classes = [
+        IsAuthenticated,
+        HasProjectPermission,
+        IsIntegratedAgentFromProject,
+    ]
+
+    def post(self, request: Request, pk: UUID) -> Response:
         """Disable delivered order tracking for an integrated agent."""
         use_case = DeliveredOrderTrackingConfigUseCase()
 
@@ -385,5 +393,4 @@
                 f"Error queuing delivered order tracking webhook for agent {pk}: {e}"
             )
 
-            return Response({"message": "Webhook received"}, status=status.HTTP_200_OK)
->>>>>>> 3d69e167
+            return Response({"message": "Webhook received"}, status=status.HTTP_200_OK)