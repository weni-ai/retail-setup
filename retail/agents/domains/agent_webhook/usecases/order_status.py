--- conflicted
+++ resolved
@@ -2,13 +2,11 @@
 
 from typing import Dict, Any, Optional
 
+from django.core.cache import cache
 from django.conf import settings
 from rest_framework.exceptions import ValidationError
 
 from retail.agents.domains.agent_integration.models import IntegratedAgent
-from retail.agents.domains.agent_webhook.usecases.base_agent_webhook import (
-    BaseAgentWebhookUseCase,
-)
 from retail.agents.domains.agent_webhook.usecases.webhook import (
     AgentWebhookUseCase,
 )
@@ -44,10 +42,12 @@
     }
 
 
-class AgentOrderStatusUpdateUsecase(BaseAgentWebhookUseCase):
-    def get_integrated_agent(self, project: Project) -> Optional[IntegratedAgent]:
+class AgentOrderStatusUpdateUsecase:
+    def get_integrated_agent_if_exists(
+        self, project: Project
+    ) -> Optional[IntegratedAgent]:
         """
-        Retrieve the integrated agent if it exists.
+        Retrieve the integrated agent if it exists, with caching for 6 hours.
 
         First tries to find the official agent, then looks for custom agents
         that have the official agent as parent_agent_uuid.
@@ -62,11 +62,6 @@
             logger.warning("ORDER_STATUS_AGENT_UUID is not set in settings.")
             return None
 
-<<<<<<< HEAD
-        integrated_agent = self.get_integrated_agent_if_exists(
-            project, settings.ORDER_STATUS_AGENT_UUID
-        )
-=======
         cache_key = f"order_status_agent_{str(project.uuid)}"
         integrated_agent = cache.get(cache_key)
 
@@ -88,7 +83,6 @@
                 f"No official integrated agent found for ORDER_STATUS_AGENT_UUID: {settings.ORDER_STATUS_AGENT_UUID}. "
                 f"Looking for agents with parent_agent_uuid filled..."
             )
->>>>>>> 3d69e167
 
             # If official agent not found, look for any agent with parent_agent_uuid filled
             try:
@@ -120,6 +114,33 @@
         cache.set(cache_key, integrated_agent, timeout=21600)  # 6 hours
         return integrated_agent
 
+    def get_project_by_vtex_account(self, vtex_account: str) -> Project:
+        """
+        Get the project by VTEX account, with caching.
+
+        Returns:
+            Project: The project associated with the VTEX account.
+        """
+        cache_key = f"project_by_vtex_account_{vtex_account}"
+        project = cache.get(cache_key)
+
+        if project:
+            return project
+
+        try:
+            project = Project.objects.get(vtex_account=vtex_account)
+            cache.set(cache_key, project, timeout=43200)  # 12 hours
+            return project
+        except Project.DoesNotExist:
+            logger.info(f"Project not found for VTEX account {vtex_account}.")
+            return None
+        except Project.MultipleObjectsReturned:
+            logger.error(
+                f"Multiple projects found for VTEX account {vtex_account}.",
+                exc_info=True,
+            )
+            return None
+
     def execute(
         self, integrated_agent: IntegratedAgent, order_status_dto: OrderStatusDTO
     ) -> None:
