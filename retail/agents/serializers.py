from rest_framework import serializers

from retail.templates.serializers import ReadTemplateSerializer


class SourceSerializer(serializers.Serializer):
    entrypoint = serializers.CharField()
    path = serializers.CharField()


class RuleSerializer(serializers.Serializer):
    display_name = serializers.CharField()
    template = serializers.CharField()
    start_condition = serializers.CharField()
    source = SourceSerializer()


class PreProcessingSerializer(serializers.Serializer):
    source = SourceSerializer(required=False)
    result_examples_file = serializers.CharField(required=False, allow_blank=True)
    pre_result_examples_file = serializers.CharField(required=False, allow_blank=True)


class AgentSerializer(serializers.Serializer):
    name = serializers.CharField()
    rules = serializers.DictField(child=RuleSerializer())
    pre_processing = PreProcessingSerializer(source="pre-processing", required=False)


class PushAgentSerializer(serializers.Serializer):
    project_uuid = serializers.UUIDField(required=True)
    agents = serializers.DictField(child=AgentSerializer(), required=True)


class PreApprovedTemplateSerializer(serializers.Serializer):
    name = serializers.CharField()
    content = serializers.CharField(allow_null=True)
    is_valid = serializers.BooleanField(allow_null=True)
    metadata = serializers.JSONField()


class ReadAgentSerializer(serializers.Serializer):
    uuid = serializers.UUIDField()
    name = serializers.CharField()
    is_oficial = serializers.BooleanField()
    lambda_arn = serializers.CharField()
    templates = PreApprovedTemplateSerializer(many=True)


class ReadIntegratedAgentSerializer(serializers.Serializer):
    uuid = serializers.UUIDField()
<<<<<<< HEAD
    templates = ReadTemplateSerializer(many=True)
=======
    client_secret = serializers.CharField()
    agent = ReadAgentSerializer()

    def __init__(self, *args, show_client_secret=False, **kwargs):
        super().__init__(*args, **kwargs)
        if not show_client_secret:
            self.fields.pop("client_secret")


class AgentWebhookSerializer(serializers.Serializer):
    client_secret = serializers.CharField(required=True)
    webhook_uuid = serializers.UUIDField(required=True)
>>>>>>> a6ff937e
<|MERGE_RESOLUTION|>--- conflicted
+++ resolved
@@ -1,4 +1,6 @@
 from rest_framework import serializers
+
+from django.conf import settings
 
 from retail.templates.serializers import ReadTemplateSerializer
 
@@ -49,19 +51,13 @@
 
 class ReadIntegratedAgentSerializer(serializers.Serializer):
     uuid = serializers.UUIDField()
-<<<<<<< HEAD
     templates = ReadTemplateSerializer(many=True)
-=======
-    client_secret = serializers.CharField()
-    agent = ReadAgentSerializer()
+    webhook_url = serializers.SerializerMethodField()
 
-    def __init__(self, *args, show_client_secret=False, **kwargs):
-        super().__init__(*args, **kwargs)
-        if not show_client_secret:
-            self.fields.pop("client_secret")
+    def get_webhook_url(self, obj):
+        domain_url = settings.DOMAIN
+        return f"{domain_url}/api/v3/agents/webhook/{str(obj.uuid)}/"
 
 
 class AgentWebhookSerializer(serializers.Serializer):
-    client_secret = serializers.CharField(required=True)
-    webhook_uuid = serializers.UUIDField(required=True)
->>>>>>> a6ff937e
+    webhook_uuid = serializers.UUIDField(required=True)