from typing import TYPE_CHECKING

from django.conf import settings
from rest_framework import serializers

from retail.templates.serializers import ReadTemplateSerializer

if TYPE_CHECKING:
    from .models import Agent


class SourceSerializer(serializers.Serializer):
    entrypoint = serializers.CharField()
    path = serializers.CharField()


class RuleSerializer(serializers.Serializer):
    display_name = serializers.CharField()
    template = serializers.CharField()
    start_condition = serializers.CharField()
    source = SourceSerializer()


class PreProcessingSerializer(serializers.Serializer):
    source = SourceSerializer(required=False)
    result_examples_file = serializers.CharField(required=False, allow_blank=True)
    pre_result_examples_file = serializers.CharField(required=False, allow_blank=True)


class PushAgentsCredentialSerializer(serializers.Serializer):
    key = serializers.CharField(required=True)
    label = serializers.CharField(required=False, allow_null=True)
    placeholder = serializers.CharField(required=False, allow_null=True)
    is_confidential = serializers.BooleanField(required=False, default=False)


class AgentSerializer(serializers.Serializer):
    name = serializers.CharField()
    description = serializers.CharField()
    rules = serializers.DictField(child=RuleSerializer())
    pre_processing = PreProcessingSerializer(source="pre-processing", required=False)
    credentials = PushAgentsCredentialSerializer(many=True)


class PushAgentSerializer(serializers.Serializer):
    project_uuid = serializers.UUIDField(required=True)
    agents = serializers.DictField(child=AgentSerializer(), required=True)


class PreApprovedTemplateSerializer(serializers.Serializer):
    name = serializers.CharField()
    content = serializers.CharField(allow_null=True)
    start_condition = serializers.CharField()
    display_name = serializers.CharField()
    is_valid = serializers.BooleanField(allow_null=True)
    metadata = serializers.JSONField()


class ReadAgentSerializer(serializers.Serializer):
    uuid = serializers.UUIDField()
    name = serializers.CharField()
<<<<<<< HEAD
=======
    slug = serializers.CharField()
>>>>>>> 1ddd642c
    description = serializers.CharField()
    is_oficial = serializers.BooleanField()
    lambda_arn = serializers.CharField()
    templates = PreApprovedTemplateSerializer(many=True)


class GalleryAgentSerializer(ReadAgentSerializer):
    assigned = serializers.SerializerMethodField("get_is_assigned")
    credentials = serializers.JSONField()

    def get_is_assigned(self, agent: "Agent") -> bool:
        project_uuid = self.context.get("project_uuid")
        return agent.integrateds.filter(project__uuid=project_uuid).exists()


class ReadIntegratedAgentSerializer(serializers.Serializer):
    uuid = serializers.UUIDField()
    templates = ReadTemplateSerializer(many=True)
    webhook_url = serializers.SerializerMethodField()

    def get_webhook_url(self, obj):
        domain_url = settings.DOMAIN
        return f"{domain_url}/api/v3/agents/webhook/{str(obj.uuid)}/"


class AgentWebhookSerializer(serializers.Serializer):
    webhook_uuid = serializers.UUIDField(required=True)<|MERGE_RESOLUTION|>--- conflicted
+++ resolved
@@ -59,10 +59,7 @@
 class ReadAgentSerializer(serializers.Serializer):
     uuid = serializers.UUIDField()
     name = serializers.CharField()
-<<<<<<< HEAD
-=======
     slug = serializers.CharField()
->>>>>>> 1ddd642c
     description = serializers.CharField()
     is_oficial = serializers.BooleanField()
     lambda_arn = serializers.CharField()
