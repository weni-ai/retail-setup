from rest_framework import serializers

from django.conf import settings

from retail.templates.serializers import ReadTemplateSerializer


class SourceSerializer(serializers.Serializer):
    entrypoint = serializers.CharField()
    path = serializers.CharField()


class RuleSerializer(serializers.Serializer):
    display_name = serializers.CharField()
    template = serializers.CharField()
    start_condition = serializers.CharField()
    source = SourceSerializer()


class PreProcessingSerializer(serializers.Serializer):
    source = SourceSerializer(required=False)
    result_examples_file = serializers.CharField(required=False, allow_blank=True)
    pre_result_examples_file = serializers.CharField(required=False, allow_blank=True)


class AgentSerializer(serializers.Serializer):
    name = serializers.CharField()
    rules = serializers.DictField(child=RuleSerializer())
    pre_processing = PreProcessingSerializer(source="pre-processing", required=False)


class PushAgentSerializer(serializers.Serializer):
    project_uuid = serializers.UUIDField(required=True)
    agents = serializers.DictField(child=AgentSerializer(), required=True)


class PreApprovedTemplateSerializer(serializers.Serializer):
    name = serializers.CharField()
    content = serializers.CharField(allow_null=True)
    is_valid = serializers.BooleanField(allow_null=True)
    metadata = serializers.JSONField()


class ReadAgentSerializer(serializers.Serializer):
    uuid = serializers.UUIDField()
    name = serializers.CharField()
    is_oficial = serializers.BooleanField()
    lambda_arn = serializers.CharField()
    templates = PreApprovedTemplateSerializer(many=True)


class ReadIntegratedAgentSerializer(serializers.Serializer):
    uuid = serializers.UUIDField()
    templates = ReadTemplateSerializer(many=True)
    webhook_url = serializers.SerializerMethodField()

    def get_webhook_url(self, obj):
        domain_url = settings.DOMAIN
        return f"{domain_url}/api/v3/agents/webhook/{str(obj.uuid)}/"


<<<<<<< HEAD
    def __init__(self, *args, show_client_secret=False, **kwargs):
        super().__init__(*args, **kwargs)
        if not show_client_secret:
            self.fields.pop("client_secret")


class AgentWebhookSerializer(serializers.Serializer):
    client_secret = serializers.CharField(required=True)
=======
class AgentWebhookSerializer(serializers.Serializer):
>>>>>>> f80c0237
    webhook_uuid = serializers.UUIDField(required=True)<|MERGE_RESOLUTION|>--- conflicted
+++ resolved
@@ -59,16 +59,5 @@
         return f"{domain_url}/api/v3/agents/webhook/{str(obj.uuid)}/"
 
 
-<<<<<<< HEAD
-    def __init__(self, *args, show_client_secret=False, **kwargs):
-        super().__init__(*args, **kwargs)
-        if not show_client_secret:
-            self.fields.pop("client_secret")
-
-
 class AgentWebhookSerializer(serializers.Serializer):
-    client_secret = serializers.CharField(required=True)
-=======
-class AgentWebhookSerializer(serializers.Serializer):
->>>>>>> f80c0237
     webhook_uuid = serializers.UUIDField(required=True)