--- conflicted
+++ resolved
@@ -56,7 +56,8 @@
     name = models.CharField()
     content = models.TextField(blank=True, null=True)
     is_valid = models.BooleanField(blank=True, null=True)
-<<<<<<< HEAD
+    start_condition = models.TextField()
+    metadata = models.JSONField(null=True)
 
 
 class Credential(models.Model):
@@ -74,8 +75,4 @@
         unique_together = ("key", "integrated_agent")
 
     def __str__(self) -> str:
-        return f"{self.label} - {self.integrated_agent.agent.name}"
-=======
-    start_condition = models.TextField()
-    metadata = models.JSONField(null=True)
->>>>>>> ebfba32a
+        return f"{self.label} - {self.integrated_agent.agent.name}"