from uuid import uuid4

from django.db import models
from django.contrib.postgres.fields import ArrayField


class Agent(models.Model):
    """
    Credentials format:
    {
        "EXAMPLE_CREDENTIAL": {
          "label": "Label Example",
          "placeholder": "placeholder-example",
          "is_confidential": true
        },
    }
    """

    uuid = models.UUIDField(primary_key=True, blank=True, default=uuid4)
    name = models.CharField(max_length=255)
    slug = models.CharField()
    description = models.TextField()
    is_oficial = models.BooleanField(blank=True, default=False)
    lambda_arn = models.CharField(max_length=500, null=True, blank=True)
    project = models.ForeignKey(
        "projects.Project", on_delete=models.CASCADE, related_name="agents"
    )
    credentials = models.JSONField(null=True, default=dict)
    language = models.CharField(max_length=5, default="pt_BR")


class IntegratedAgent(models.Model):
    uuid = models.UUIDField(primary_key=True, blank=True, default=uuid4)
    channel_uuid = models.UUIDField(null=True)
    agent = models.ForeignKey(
        "Agent", on_delete=models.CASCADE, related_name="integrateds"
    )
    project = models.ForeignKey(
        "projects.Project", on_delete=models.CASCADE, related_name="integrated_agents"
    )
    is_active = models.BooleanField(default=True)
    ignore_templates = ArrayField(models.CharField(), blank=True, default=list)
<<<<<<< HEAD
    contact_percentage = models.PositiveIntegerField(default=100)
=======
    contact_percentage = models.PositiveIntegerField(default=10)
>>>>>>> 550f404b


class PreApprovedTemplate(models.Model):
    """
    The field is_valid controls if the pre approved template from meta is a valid
    template.

    is_valid = None if do not have response from meta;
    is_valid = False if response from meta if negative;
    is_valid = True if response from meta if positive.
    """

    agent = models.ForeignKey(
        "Agent", on_delete=models.CASCADE, null=True, related_name="templates"
    )
    slug = models.CharField(null=True)
    uuid = models.UUIDField(blank=True, default=uuid4)
    name = models.CharField()
    display_name = models.CharField()
    content = models.TextField(blank=True, null=True)
    is_valid = models.BooleanField(blank=True, null=True)
    start_condition = models.TextField()
    metadata = models.JSONField(null=True)


class Credential(models.Model):
    key = models.CharField(max_length=255)
    label = models.CharField(max_length=255)
    value = models.CharField(max_length=8192)
    placeholder = models.CharField(max_length=255, null=True)
    is_confidential = models.BooleanField(default=False)

    integrated_agent = models.ForeignKey(
        "IntegratedAgent", on_delete=models.CASCADE, related_name="credentials"
    )

    class Meta:
        unique_together = ("key", "integrated_agent")

    def __str__(self) -> str:
        return f"{self.label} - {self.integrated_agent.agent.name}"<|MERGE_RESOLUTION|>--- conflicted
+++ resolved
@@ -40,11 +40,7 @@
     )
     is_active = models.BooleanField(default=True)
     ignore_templates = ArrayField(models.CharField(), blank=True, default=list)
-<<<<<<< HEAD
-    contact_percentage = models.PositiveIntegerField(default=100)
-=======
     contact_percentage = models.PositiveIntegerField(default=10)
->>>>>>> 550f404b
 
 
 class PreApprovedTemplate(models.Model):
