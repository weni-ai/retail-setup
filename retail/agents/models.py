--- conflicted
+++ resolved
@@ -40,12 +40,8 @@
     project = models.ForeignKey(
         "projects.Project", on_delete=models.CASCADE, related_name="integrated_agents"
     )
-<<<<<<< HEAD
-    is_active = models.BooleanField(blank=True, default=True)
+    is_active = models.BooleanField(default=True)
     ignore_templates = ArrayField(models.UUIDField(), blank=True, default=list)
-=======
-    is_active = models.BooleanField(default=True)
->>>>>>> 758e37f4
 
 
 class PreApprovedTemplate(models.Model):
