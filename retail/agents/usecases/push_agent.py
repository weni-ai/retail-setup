import logging
from typing import Dict, List, Optional, TypedDict
from uuid import UUID

from django.core.files.uploadedfile import UploadedFile
from rest_framework.exceptions import NotFound

from retail.agents.exceptions import AgentFileNotSent
from retail.agents.models import Agent, PreApprovedTemplate
from retail.interfaces.services.aws_lambda import AwsLambdaServiceInterface
from retail.projects.models import Project
from retail.services.aws_lambda import AwsLambdaService

logger = logging.getLogger(__name__)


class SourceData(TypedDict):
    entrypoint: str
    path: str


class RuleItemsData(TypedDict):
    display_name: str
    template: str
    start_condition: str
    source: SourceData


RuleData = Dict[str, RuleItemsData]


class PreProcessingData(TypedDict, total=False):
    source: SourceData
    result_examples_file: str
    pre_result_examples_file: str


class AgentItemsData(TypedDict):
    name: str
    description: str
    rules: RuleData
    pre_processing: PreProcessingData


class PushAgentData(TypedDict):
    project_uuid: str
    agents: Dict[str, AgentItemsData]


class PushAgentUseCase:
    def __init__(self, lambda_service: Optional[AwsLambdaServiceInterface] = None):
        self.lambda_service = lambda_service or AwsLambdaService()

    def _get_project(self, project_uuid: str) -> Project:
        try:
            return Project.objects.get(uuid=project_uuid)
        except Project.DoesNotExist:
            raise NotFound(f"No project found for UUID: {project_uuid}")

    def _parse_credentials(self, credentials: List[Dict]) -> Dict:
        return {credential.get("key"): credential for credential in credentials}

    def _update_or_create_agent(
        self, payload: AgentItemsData, slug: str, project: Project
    ) -> Agent:
        credentials = self._parse_credentials(payload.get("credentials", []))

<<<<<<< HEAD
        agent, created = Agent.objects.get_or_create(
            name=payload.get("name"),
            description=payload.get("description"),
=======
        agent, created = Agent.objects.update_or_create(
            slug=slug,
>>>>>>> 1ddd642c
            project=project,
            defaults={
                "name": payload.get("name"),
                "description": payload.get("description"),
                "is_oficial": False,
                "credentials": credentials,
            },
        )

        if not created:
            agent.credentials = credentials
            agent.save()

        return agent, created

    def _upload_to_lambda(self, file_obj: UploadedFile, function_name: str) -> str:
        lambda_arn = self.lambda_service.send_file(
            file_obj=file_obj, function_name=function_name
        )

        return lambda_arn

    def _assign_arn_to_agent(self, lambda_arn: str, agent: Agent) -> Agent:
        agent.lambda_arn = lambda_arn
        agent.save()
        return agent

    def _create_function_name(self, agent_name: str, agent_uuid: UUID) -> str:
        simple_hash = f"{agent_name}_{str(agent_uuid.hex)}"
        return simple_hash

    def _update_or_create_pre_approved_templates(
        self, agent: Agent, agent_payload: AgentItemsData
    ) -> None:
<<<<<<< HEAD
        templates = [
            PreApprovedTemplate.objects.get_or_create(
                name=rule.get("template"),
                start_condition=rule.get("start_condition"),
                display_name=rule.get("display_name"),
            )[0]
            for rule in agent_payload["rules"].values()
        ]
        agent.templates.set(templates)
=======
        for rule in agent_payload["rules"].values():
            PreApprovedTemplate.objects.update_or_create(
                name=rule.get("template"),
                agent=agent,
                defaults={
                    "start_condition": rule.get("start_condition"),
                    "display_name": rule.get("display_name"),
                },
            )
>>>>>>> 1ddd642c

    def execute(
        self, payload: PushAgentData, files: Dict[str, UploadedFile]
    ) -> List[Agent]:
        project = self._get_project(payload.get("project_uuid"))
        agents = payload.get("agents")

        created_agents = []

        for key, value in agents.items():
            agent, _ = self._update_or_create_agent(
                payload=value, slug=key, project=project
            )
            file_obj = files.get(key)

            if not file_obj:
                raise AgentFileNotSent(detail=f"File for agent {key} not sent.")

            lambda_arn = self._upload_to_lambda(
                file_obj=file_obj,
                function_name=self._create_function_name(key, agent.uuid),
            )
            agent = self._assign_arn_to_agent(lambda_arn, agent)
            self._update_or_create_pre_approved_templates(agent, value)
            created_agents.append(agent)

            logger.info(f"Agent push completed: {agent.uuid}")

        return created_agents<|MERGE_RESOLUTION|>--- conflicted
+++ resolved
@@ -65,14 +65,8 @@
     ) -> Agent:
         credentials = self._parse_credentials(payload.get("credentials", []))
 
-<<<<<<< HEAD
-        agent, created = Agent.objects.get_or_create(
-            name=payload.get("name"),
-            description=payload.get("description"),
-=======
         agent, created = Agent.objects.update_or_create(
             slug=slug,
->>>>>>> 1ddd642c
             project=project,
             defaults={
                 "name": payload.get("name"),
@@ -107,17 +101,6 @@
     def _update_or_create_pre_approved_templates(
         self, agent: Agent, agent_payload: AgentItemsData
     ) -> None:
-<<<<<<< HEAD
-        templates = [
-            PreApprovedTemplate.objects.get_or_create(
-                name=rule.get("template"),
-                start_condition=rule.get("start_condition"),
-                display_name=rule.get("display_name"),
-            )[0]
-            for rule in agent_payload["rules"].values()
-        ]
-        agent.templates.set(templates)
-=======
         for rule in agent_payload["rules"].values():
             PreApprovedTemplate.objects.update_or_create(
                 name=rule.get("template"),
@@ -127,7 +110,6 @@
                     "display_name": rule.get("display_name"),
                 },
             )
->>>>>>> 1ddd642c
 
     def execute(
         self, payload: PushAgentData, files: Dict[str, UploadedFile]
