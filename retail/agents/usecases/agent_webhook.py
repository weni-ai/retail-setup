--- conflicted
+++ resolved
@@ -4,7 +4,7 @@
 
 import random
 
-from typing import TYPE_CHECKING, Any, Dict, Optional, TypedDict
+from typing import TYPE_CHECKING, Any, Dict, Optional
 
 from uuid import UUID
 
@@ -23,10 +23,6 @@
 
 if TYPE_CHECKING:
     from retail.interfaces.clients.aws_lambda.client import RequestData
-
-
-class AgentWebhookData(TypedDict):
-    webhook_uuid: UUID
 
 
 class AgentWebhookUseCase:
@@ -87,21 +83,9 @@
     def execute(
         self, integrated_agent: IntegratedAgent, data: "RequestData"
     ) -> Optional[Dict[str, Any]]:
-<<<<<<< HEAD
-=======
-        integrated_agent = self._get_integrated_agent(
-            webhook_uuid=payload.get("webhook_uuid")
-        )
-
         if not self._should_send_broadcast(integrated_agent):
             return None
 
-        credentials = self._addapt_credentials(integrated_agent)
-
-        data.set_credentials(credentials)
-        data.set_ignored_official_rules(integrated_agent.ignore_templates)
-
->>>>>>> 150fd363
         response = self._invoke_lambda(integrated_agent=integrated_agent, data=data)
 
         payload_raw = response.get("Payload").read().decode()
