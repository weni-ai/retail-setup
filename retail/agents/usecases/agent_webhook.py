--- conflicted
+++ resolved
@@ -39,29 +39,22 @@
         except IntegratedAgent.DoesNotExist:
             raise NotFound(f"Assigned agent no found: {webhook_uuid}")
 
-<<<<<<< HEAD
-    def _invoke_lambda(self, function_name: str, data: "RequestData") -> Dict[str, Any]:
-=======
     def _invoke_lambda(
         self, integrated_agent: IntegratedAgent, data: "RequestData"
     ) -> Dict[str, Any]:
         function_name = integrated_agent.agent.lambda_arn
         project = integrated_agent.project
 
->>>>>>> e3fe738d
         return self.lambda_service.invoke(
             function_name,
             {
                 "params": data.params,
                 "payload": data.payload,
                 "credentials": data.credentials,
-<<<<<<< HEAD
-=======
                 "project": {
                     "uuid": str(project.uuid),
                     "vtex_account": project.vtex_account,
                 },
->>>>>>> e3fe738d
             },
         )
 
