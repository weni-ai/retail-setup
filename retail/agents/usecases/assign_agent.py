--- conflicted
+++ resolved
@@ -1,24 +1,10 @@
-<<<<<<< HEAD
-import hashlib
-import os
-import secrets
-import uuid
-from typing import Tuple
-=======
 from typing import List, TypedDict
-
 from uuid import UUID
 
 from django.db.models import QuerySet
->>>>>>> ebfba32a
-
 from rest_framework.exceptions import NotFound, ValidationError
 
-<<<<<<< HEAD
-from retail.agents.models import Agent, Credential, IntegratedAgent
-=======
-from retail.agents.models import Agent, IntegratedAgent, PreApprovedTemplate
->>>>>>> ebfba32a
+from retail.agents.models import Agent, Credential, IntegratedAgent, PreApprovedTemplate
 from retail.projects.models import Project
 from retail.templates.usecases.create_library_template import (
     CreateLibraryTemplateData,
@@ -54,24 +40,18 @@
         agent: Agent,
         project: Project,
     ) -> IntegratedAgent:
-        integrated_agent, created =  IntegratedAgent.objects.get_or_create(
+        integrated_agent, created = IntegratedAgent.objects.get_or_create(
             agent=agent,
             project=project,
-<<<<<<< HEAD
             defaults={
-                "client_secret": hashed_client_secret,
                 "lambda_arn": agent.lambda_arn,
-            }
-=======
-            lambda_arn=agent.lambda_arn,
->>>>>>> ebfba32a
+            },
         )
-        
+
         if not created:
             raise ValidationError("Agent already integrated to this project")
 
         return integrated_agent
-
 
     def _validate_credentials(self, agent: Agent, credentials: dict):
         for key in agent.credentials.keys():
@@ -80,7 +60,9 @@
             if credential is None:
                 raise ValidationError(f"Credential {key} is required")
 
-    def _create_credentials(self, integrated_agent: IntegratedAgent, agent: Agent, credentials: dict) -> None:
+    def _create_credentials(
+        self, integrated_agent: IntegratedAgent, agent: Agent, credentials: dict
+    ) -> None:
         for key, value in credentials.items():
             agent_credential = agent.credentials.get(key, None)
 
@@ -95,7 +77,7 @@
                     "label": agent_credential.get("label"),
                     "placeholder": agent_credential.get("placeholder"),
                     "is_confidential": agent_credential.get("is_confidential"),
-                }
+                },
             )
 
     def _adapt_button(
@@ -148,32 +130,19 @@
             raw_template.save()
 
     def execute(
-<<<<<<< HEAD
-        self, agent: Agent, project_uuid: uuid.UUID, credentials: dict
-    ) -> Tuple[IntegratedAgent, str]:
+        self, agent: Agent, project_uuid: UUID, app_uuid: UUID, credentials: dict
+    ) -> IntegratedAgent:
         project = self._get_project(project_uuid)
         self._validate_credentials(agent, credentials)
 
-        client_secret = self._generate_client_secret()
-        hashed_client_secret = self._hash_secret(client_secret)
-=======
-        self, agent: Agent, project_uuid: UUID, app_uuid: UUID
-    ) -> IntegratedAgent:
-        project = self._get_project(project_uuid)
         templates = agent.templates.all()
->>>>>>> ebfba32a
 
         integrated_agent = self._create_integrated_agent(
             agent=agent,
             project=project,
         )
 
-<<<<<<< HEAD
         self._create_credentials(integrated_agent, agent, credentials)
-
-        return integrated_agent, client_secret
-=======
         self._create_templates(integrated_agent, templates, project_uuid, app_uuid)
 
-        return integrated_agent
->>>>>>> ebfba32a
+        return integrated_agent