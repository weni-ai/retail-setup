--- conflicted
+++ resolved
@@ -6,11 +6,7 @@
 
 from uuid import uuid4
 from urllib.parse import urlencode
-<<<<<<< HEAD
 from unittest.mock import patch, MagicMock
-=======
-from unittest.mock import patch
->>>>>>> c2e5228f
 
 from retail.agents.models import Agent
 from retail.projects.models import Project
@@ -43,21 +39,11 @@
         self.client = APIClient()
         self.client.force_authenticate(self.user)
 
-<<<<<<< HEAD
     @patch("retail.agents.usecases.assign_agent.IntegrationsService")
     def test_assign_agent_oficial(self, mock_integrations_service_class):
         mock_integrations_service = MagicMock()
         mock_integrations_service.fetch_templates_from_user.return_value = {}
         mock_integrations_service_class.return_value = mock_integrations_service
-=======
-    @patch(CONNECT_SERVICE_PATH)
-    def test_assign_agent_oficial(self, mock_connect_service):
-        mock_instance = mock_connect_service.return_value
-        mock_instance.get_user_permissions.return_value = (
-            200,
-            {"project_authorization": 2},
-        )
->>>>>>> c2e5228f
 
         url = reverse("assign-agent", kwargs={"agent_uuid": self.agent_oficial.uuid})
         query_string = urlencode(
@@ -101,7 +87,30 @@
         )
         self.assertEqual(response.status_code, status.HTTP_201_CREATED)
 
-<<<<<<< HEAD
+    @patch(CONNECT_SERVICE_PATH)
+    def test_assign_agent_permission_denied_by_service(self, mock_connect_service):
+        mock_instance = mock_connect_service.return_value
+        mock_instance.get_user_permissions.return_value = (
+            200,
+            {"project_authorization": 1},
+        )
+
+        url = reverse("assign-agent", kwargs={"agent_uuid": self.agent_oficial.uuid})
+        query_string = urlencode(
+            {
+                "app_uuid": str(uuid4()),
+                "channel_uuid": str(uuid4()),
+                "user_email": self.user.email,
+            }
+        )
+        full_url = f"{url}?{query_string}"
+
+        response = self.client.post(
+            full_url,
+            headers={"Project-Uuid": str(self.project.uuid)},
+        )
+        self.assertEqual(response.status_code, status.HTTP_403_FORBIDDEN)
+
     @patch("retail.agents.usecases.assign_agent.IntegrationsService")
     def test_assign_agent_not_oficial_correct_project(
         self, mock_integrations_service_class
@@ -112,34 +121,7 @@
 
         url = reverse(
             "assign-agent", kwargs={"agent_uuid": self.agent_not_oficial.uuid}
-=======
-    @patch(CONNECT_SERVICE_PATH)
-    def test_assign_agent_permission_denied_by_service(self, mock_connect_service):
-        mock_instance = mock_connect_service.return_value
-        mock_instance.get_user_permissions.return_value = (
-            200,
-            {"project_authorization": 1},
->>>>>>> c2e5228f
-        )
-
-        url = reverse("assign-agent", kwargs={"agent_uuid": self.agent_oficial.uuid})
-        query_string = urlencode(
-            {
-                "app_uuid": str(uuid4()),
-                "channel_uuid": str(uuid4()),
-                "user_email": self.user.email,
-            }
-        )
-        full_url = f"{url}?{query_string}"
-
-        response = self.client.post(
-            full_url,
-            headers={"Project-Uuid": str(self.project.uuid)},
-        )
-        self.assertEqual(response.status_code, status.HTTP_403_FORBIDDEN)
-
-    def test_assign_agent_missing_user_email(self):
-        url = reverse("assign-agent", kwargs={"agent_uuid": self.agent_oficial.uuid})
+        )
         query_string = urlencode(
             {
                 "app_uuid": str(uuid4()),
