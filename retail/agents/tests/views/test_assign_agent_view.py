--- conflicted
+++ resolved
@@ -6,11 +6,7 @@
 
 from uuid import uuid4
 from urllib.parse import urlencode
-<<<<<<< HEAD
-from unittest.mock import patch
-=======
 from unittest.mock import patch, MagicMock
->>>>>>> 68670ccb
 
 from retail.agents.models import Agent
 from retail.projects.models import Project
@@ -43,21 +39,20 @@
         self.client = APIClient()
         self.client.force_authenticate(self.user)
 
-<<<<<<< HEAD
-    @patch(CONNECT_SERVICE_PATH)
-    def test_assign_agent_oficial(self, mock_connect_service):
-        mock_instance = mock_connect_service.return_value
-        mock_instance.get_user_permissions.return_value = (
+    @patch(CONNECT_SERVICE_PATH)
+    @patch("retail.agents.usecases.assign_agent.IntegrationsService")
+    def test_assign_agent_oficial(
+        self, mock_integrations_service_class, mock_connect_service
+    ):
+        mock_connect_instance = mock_connect_service.return_value
+        mock_connect_instance.get_user_permissions.return_value = (
             200,
             {"project_authorization": 2},
         )
-=======
-    @patch("retail.agents.usecases.assign_agent.IntegrationsService")
-    def test_assign_agent_oficial(self, mock_integrations_service_class):
-        mock_integrations_service = MagicMock()
-        mock_integrations_service.fetch_templates_from_user.return_value = {}
-        mock_integrations_service_class.return_value = mock_integrations_service
->>>>>>> 68670ccb
+
+        mock_integrations_service = MagicMock()
+        mock_integrations_service.fetch_templates_from_user.return_value = {}
+        mock_integrations_service_class.return_value = mock_integrations_service
 
         url = reverse("assign-agent", kwargs={"agent_uuid": self.agent_oficial.uuid})
         query_string = urlencode(
@@ -76,12 +71,19 @@
         self.assertEqual(response.status_code, status.HTTP_201_CREATED)
 
     @patch(CONNECT_SERVICE_PATH)
-    def test_assign_agent_not_oficial_correct_project(self, mock_connect_service):
-        mock_instance = mock_connect_service.return_value
-        mock_instance.get_user_permissions.return_value = (
+    @patch("retail.agents.usecases.assign_agent.IntegrationsService")
+    def test_assign_agent_not_oficial_correct_project(
+        self, mock_integrations_service_class, mock_connect_service
+    ):
+        mock_connect_instance = mock_connect_service.return_value
+        mock_connect_instance.get_user_permissions.return_value = (
             200,
             {"project_authorization": 3},
         )
+
+        mock_integrations_service = MagicMock()
+        mock_integrations_service.fetch_templates_from_user.return_value = {}
+        mock_integrations_service_class.return_value = mock_integrations_service
 
         url = reverse(
             "assign-agent", kwargs={"agent_uuid": self.agent_not_oficial.uuid}
@@ -101,26 +103,20 @@
         )
         self.assertEqual(response.status_code, status.HTTP_201_CREATED)
 
-<<<<<<< HEAD
-    @patch(CONNECT_SERVICE_PATH)
-    def test_assign_agent_permission_denied_by_service(self, mock_connect_service):
-        mock_instance = mock_connect_service.return_value
-        mock_instance.get_user_permissions.return_value = (
+    @patch(CONNECT_SERVICE_PATH)
+    @patch("retail.agents.usecases.assign_agent.IntegrationsService")
+    def test_assign_agent_permission_denied_by_service(
+        self, mock_integrations_service_class, mock_connect_service
+    ):
+        mock_connect_instance = mock_connect_service.return_value
+        mock_connect_instance.get_user_permissions.return_value = (
             200,
             {"project_authorization": 1},
-=======
-    @patch("retail.agents.usecases.assign_agent.IntegrationsService")
-    def test_assign_agent_not_oficial_correct_project(
-        self, mock_integrations_service_class
-    ):
-        mock_integrations_service = MagicMock()
-        mock_integrations_service.fetch_templates_from_user.return_value = {}
-        mock_integrations_service_class.return_value = mock_integrations_service
-
-        url = reverse(
-            "assign-agent", kwargs={"agent_uuid": self.agent_not_oficial.uuid}
->>>>>>> 68670ccb
-        )
+        )
+
+        mock_integrations_service = MagicMock()
+        mock_integrations_service.fetch_templates_from_user.return_value = {}
+        mock_integrations_service_class.return_value = mock_integrations_service
 
         url = reverse("assign-agent", kwargs={"agent_uuid": self.agent_oficial.uuid})
         query_string = urlencode(
@@ -138,7 +134,12 @@
         )
         self.assertEqual(response.status_code, status.HTTP_403_FORBIDDEN)
 
-    def test_assign_agent_missing_user_email(self):
+    @patch("retail.agents.usecases.assign_agent.IntegrationsService")
+    def test_assign_agent_missing_user_email(self, mock_integrations_service_class):
+        mock_integrations_service = MagicMock()
+        mock_integrations_service.fetch_templates_from_user.return_value = {}
+        mock_integrations_service_class.return_value = mock_integrations_service
+
         url = reverse("assign-agent", kwargs={"agent_uuid": self.agent_oficial.uuid})
         query_string = urlencode(
             {
@@ -173,13 +174,20 @@
         )
 
     @patch(CONNECT_SERVICE_PATH)
-    def test_agent_not_found(self, mock_connect_service):
-        mock_instance = mock_connect_service.return_value
-        mock_instance.get_user_permissions.return_value = (
+    @patch("retail.agents.usecases.assign_agent.IntegrationsService")
+    def test_agent_not_found(
+        self, mock_integrations_service_class, mock_connect_service
+    ):
+        mock_connect_instance = mock_connect_service.return_value
+        mock_connect_instance.get_user_permissions.return_value = (
             200,
             {"project_authorization": 2},
         )
 
+        mock_integrations_service = MagicMock()
+        mock_integrations_service.fetch_templates_from_user.return_value = {}
+        mock_integrations_service_class.return_value = mock_integrations_service
+
         url = reverse("assign-agent", kwargs={"agent_uuid": uuid4()})
         query_string = urlencode(
             {
@@ -197,15 +205,20 @@
         self.assertEqual(response.status_code, status.HTTP_404_NOT_FOUND)
 
     @patch(CONNECT_SERVICE_PATH)
+    @patch("retail.agents.usecases.assign_agent.IntegrationsService")
     def test_assign_agent_permission_denied_by_service_error(
-        self, mock_connect_service
-    ):
-        mock_instance = mock_connect_service.return_value
-        mock_instance.get_user_permissions.return_value = (
+        self, mock_integrations_service_class, mock_connect_service
+    ):
+        mock_connect_instance = mock_connect_service.return_value
+        mock_connect_instance.get_user_permissions.return_value = (
             500,
             {"error": "Service unavailable"},
         )
 
+        mock_integrations_service = MagicMock()
+        mock_integrations_service.fetch_templates_from_user.return_value = {}
+        mock_integrations_service_class.return_value = mock_integrations_service
+
         url = reverse("assign-agent", kwargs={"agent_uuid": self.agent_oficial.uuid})
         query_string = urlencode(
             {
@@ -223,12 +236,20 @@
         self.assertEqual(response.status_code, status.HTTP_403_FORBIDDEN)
 
     @patch(CONNECT_SERVICE_PATH)
-    def test_assign_agent_not_oficial_from_another_project(self, mock_connect_service):
-        mock_instance = mock_connect_service.return_value
-        mock_instance.get_user_permissions.return_value = (
+    @patch("retail.agents.usecases.assign_agent.IntegrationsService")
+    def test_assign_agent_not_oficial_from_another_project(
+        self, mock_integrations_service_class, mock_connect_service
+    ):
+        mock_connect_instance = mock_connect_service.return_value
+        mock_connect_instance.get_user_permissions.return_value = (
             200,
             {"project_authorization": 3},
         )
+
+        mock_integrations_service = MagicMock()
+        mock_integrations_service.fetch_templates_from_user.return_value = {}
+        mock_integrations_service_class.return_value = mock_integrations_service
+
         another_project = Project.objects.create(name="Another Project", uuid=uuid4())
         agent_from_another_project = Agent.objects.create(
             uuid=uuid4(),
@@ -257,12 +278,20 @@
         self.assertEqual(response.status_code, status.HTTP_403_FORBIDDEN)
 
     @patch(CONNECT_SERVICE_PATH)
-    def test_missing_app_uuid_param(self, mock_connect_service):
-        mock_instance = mock_connect_service.return_value
-        mock_instance.get_user_permissions.return_value = (
+    @patch("retail.agents.usecases.assign_agent.IntegrationsService")
+    def test_missing_app_uuid_param(
+        self, mock_integrations_service_class, mock_connect_service
+    ):
+        mock_connect_instance = mock_connect_service.return_value
+        mock_connect_instance.get_user_permissions.return_value = (
             200,
             {"project_authorization": 2},
         )
+
+        mock_integrations_service = MagicMock()
+        mock_integrations_service.fetch_templates_from_user.return_value = {}
+        mock_integrations_service_class.return_value = mock_integrations_service
+
         url = reverse("assign-agent", kwargs={"agent_uuid": self.agent_oficial.uuid})
         query_string = urlencode(
             {"channel_uuid": str(uuid4()), "user_email": self.user.email}
@@ -276,12 +305,20 @@
         self.assertEqual(response.status_code, status.HTTP_400_BAD_REQUEST)
 
     @patch(CONNECT_SERVICE_PATH)
-    def test_missing_channel_uuid_param(self, mock_connect_service):
-        mock_instance = mock_connect_service.return_value
-        mock_instance.get_user_permissions.return_value = (
+    @patch("retail.agents.usecases.assign_agent.IntegrationsService")
+    def test_missing_channel_uuid_param(
+        self, mock_integrations_service_class, mock_connect_service
+    ):
+        mock_connect_instance = mock_connect_service.return_value
+        mock_connect_instance.get_user_permissions.return_value = (
             200,
             {"project_authorization": 2},
         )
+
+        mock_integrations_service = MagicMock()
+        mock_integrations_service.fetch_templates_from_user.return_value = {}
+        mock_integrations_service_class.return_value = mock_integrations_service
+
         url = reverse("assign-agent", kwargs={"agent_uuid": self.agent_oficial.uuid})
         query_string = urlencode(
             {"app_uuid": str(uuid4()), "user_email": self.user.email}
