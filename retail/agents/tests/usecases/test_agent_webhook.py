from django.test import TestCase

from unittest.mock import MagicMock, patch

from uuid import uuid4

from retail.agents.models import IntegratedAgent
from retail.agents.usecases.agent_webhook import (
    AgentWebhookUseCase,
    LambdaHandler,
    BroadcastHandler,
    LambdaResponseStatus,
)
from retail.templates.models import Template


class AgentWebhookUseCaseTest(TestCase):
    def setUp(self):
        # Mock handlers
        self.mock_lambda_handler = MagicMock()
        self.mock_broadcast_handler = MagicMock()
        self.usecase = AgentWebhookUseCase(
            lambda_handler=self.mock_lambda_handler,
            broadcast_handler=self.mock_broadcast_handler,
        )
        # Mock agent
        self.mock_agent = MagicMock()
        self.mock_agent.uuid = uuid4()
        self.mock_agent.ignore_templates = False
        self.mock_agent.project.uuid = uuid4()
        self.mock_agent.project.vtex_account = "test_account"
        self.mock_agent.agent.lambda_arn = (
            "arn:aws:lambda:region:account-id:function:function-name"
        )
        self.mock_agent.channel_uuid = uuid4()
        self.mock_agent.contact_percentage = 100
        self.mock_agent.config = None
        self.mock_agent.templates.get.return_value.current_version.template_name = (
            "template_v1"
        )
        self.mock_agent.credentials.all.return_value = []

    def test_should_send_broadcast_100_percent(self):
        self.mock_agent.contact_percentage = 100
        self.assertTrue(self.usecase._should_send_broadcast(self.mock_agent))

    def test_should_not_send_broadcast_0_percent(self):
        self.mock_agent.contact_percentage = 0
        self.assertFalse(self.usecase._should_send_broadcast(self.mock_agent))

    def test_should_not_send_broadcast_none_percent(self):
        self.mock_agent.contact_percentage = None
        self.assertFalse(self.usecase._should_send_broadcast(self.mock_agent))

    def test_should_not_send_broadcast_negative_percent(self):
        self.mock_agent.contact_percentage = -10
        self.assertFalse(self.usecase._should_send_broadcast(self.mock_agent))

    def test_should_send_broadcast_random(self):
        self.mock_agent.contact_percentage = 50
        with patch("random.randint", return_value=25):
            self.assertTrue(self.usecase._should_send_broadcast(self.mock_agent))
        with patch("random.randint", return_value=75):
            self.assertFalse(self.usecase._should_send_broadcast(self.mock_agent))

    def test_addapt_credentials(self):
        cred1 = MagicMock()
        cred1.key = "user"
        cred1.value = "john"
        cred2 = MagicMock()
        cred2.key = "pass"
        cred2.value = "doe"
        self.mock_agent.credentials.all.return_value = [cred1, cred2]
        creds = self.usecase._addapt_credentials(self.mock_agent)
        self.assertEqual(creds, {"user": "john", "pass": "doe"})

    def test_addapt_credentials_empty(self):
        self.mock_agent.credentials.all.return_value = []
        creds = self.usecase._addapt_credentials(self.mock_agent)
        self.assertEqual(creds, {})

    def test_get_integrated_agent_blocked_uuid(self):
        blocked_uuid = "d30bcce8-ce67-4677-8a33-c12b62a51d4f"
        result = self.usecase._get_integrated_agent(blocked_uuid)
        self.assertIsNone(result)

    @patch("retail.agents.usecases.agent_webhook.IntegratedAgent.objects.get")
    def test_get_integrated_agent_found(self, mock_get):
        mock_agent = MagicMock()
        mock_get.return_value = mock_agent
        test_uuid = uuid4()

        result = self.usecase._get_integrated_agent(test_uuid)

        self.assertEqual(result, mock_agent)
        mock_get.assert_called_once_with(uuid=test_uuid, is_active=True)

    @patch("retail.agents.usecases.agent_webhook.IntegratedAgent.objects.get")
    def test_get_integrated_agent_not_found(self, mock_get):
        mock_get.side_effect = IntegratedAgent.DoesNotExist()
        test_uuid = uuid4()

        result = self.usecase._get_integrated_agent(test_uuid)

        self.assertIsNone(result)
        mock_get.assert_called_once_with(uuid=test_uuid, is_active=True)

    def test_execute_successful(self):
        mock_response = {"Payload": MagicMock()}
        self.mock_lambda_handler.invoke.return_value = mock_response
        self.mock_lambda_handler.parse_response.return_value = {
            "template": "order_update",
            "contact_urn": "whatsapp:123",
        }
        self.mock_lambda_handler.validate_response.return_value = True
        self.mock_broadcast_handler.can_send_to_contact.return_value = True
        self.mock_broadcast_handler.build_message.return_value = {"msg": "ok"}

        result = self.usecase.execute(self.mock_agent, MagicMock())

        self.assertIsInstance(result, dict)
        self.mock_broadcast_handler.send_message.assert_called_once()

    def test_execute_should_not_send_broadcast(self):
        self.mock_agent.contact_percentage = 0
        result = self.usecase.execute(self.mock_agent, MagicMock())
        self.assertIsNone(result)

    def test_execute_missing_template_error(self):
        mock_response = {"Payload": MagicMock()}
        self.mock_lambda_handler.invoke.return_value = mock_response
        self.mock_lambda_handler.parse_response.return_value = {
            "error": "Missing template"
        }
        self.mock_lambda_handler.validate_response.return_value = False

        result = self.usecase.execute(self.mock_agent, MagicMock())
        self.assertIsNone(result)

    def test_execute_contact_not_allowed(self):
        mock_response = {"Payload": MagicMock()}
        self.mock_lambda_handler.invoke.return_value = mock_response
        self.mock_lambda_handler.parse_response.return_value = {
            "template": "order_update",
            "contact_urn": "whatsapp:123",
        }
        self.mock_lambda_handler.validate_response.return_value = True
        self.mock_broadcast_handler.can_send_to_contact.return_value = False

        result = self.usecase.execute(self.mock_agent, MagicMock())
        self.assertIsNone(result)

    def test_execute_lambda_error_message(self):
        mock_response = {"Payload": MagicMock()}
        self.mock_lambda_handler.invoke.return_value = mock_response
        self.mock_lambda_handler.parse_response.return_value = {
            "errorMessage": "Some error"
        }
        self.mock_lambda_handler.validate_response.return_value = False

        result = self.usecase.execute(self.mock_agent, MagicMock())
        self.assertIsNone(result)

    def test_execute_template_not_found(self):
        mock_response = {"Payload": MagicMock()}
        self.mock_lambda_handler.invoke.return_value = mock_response
        self.mock_lambda_handler.parse_response.return_value = {
            "template": "not_found",
            "contact_urn": "whatsapp:123",
        }
        self.mock_lambda_handler.validate_response.return_value = True
        self.mock_broadcast_handler.can_send_to_contact.return_value = True
        self.mock_broadcast_handler.build_message.return_value = None

        result = self.usecase.execute(self.mock_agent, MagicMock())
        self.assertIsInstance(result, dict)

    def test_execute_build_message_exception(self):
        mock_response = {"Payload": MagicMock()}
        self.mock_lambda_handler.invoke.return_value = mock_response
        self.mock_lambda_handler.parse_response.return_value = {
            "template": "order_update",
            "contact_urn": "whatsapp:123",
        }
        self.mock_lambda_handler.validate_response.return_value = True
        self.mock_broadcast_handler.can_send_to_contact.return_value = True
        self.mock_broadcast_handler.build_message.side_effect = Exception(
            "Build message error"
        )

        result = self.usecase.execute(self.mock_agent, MagicMock())
        self.assertIsInstance(result, dict)

    def test_execute_build_message_returns_none(self):
        mock_response = {"Payload": MagicMock()}
        self.mock_lambda_handler.invoke.return_value = mock_response
        self.mock_lambda_handler.parse_response.return_value = {
            "template": "order_update",
            "contact_urn": "whatsapp:123",
        }
        self.mock_lambda_handler.validate_response.return_value = True
        self.mock_broadcast_handler.can_send_to_contact.return_value = True
        self.mock_broadcast_handler.build_message.return_value = None

        result = self.usecase.execute(self.mock_agent, MagicMock())
        self.assertIsInstance(result, dict)
        self.mock_broadcast_handler.send_message.assert_not_called()

    def test_execute_build_message_returns_empty_dict(self):
        mock_response = {"Payload": MagicMock()}
        self.mock_lambda_handler.invoke.return_value = mock_response
        self.mock_lambda_handler.parse_response.return_value = {
            "template": "order_update",
            "contact_urn": "whatsapp:123",
        }
        self.mock_lambda_handler.validate_response.return_value = True
        self.mock_broadcast_handler.can_send_to_contact.return_value = True
        self.mock_broadcast_handler.build_message.return_value = {}

        result = self.usecase.execute(self.mock_agent, MagicMock())
        self.assertIsInstance(result, dict)
        self.mock_broadcast_handler.send_message.assert_not_called()


class LambdaHandlerTest(TestCase):
    def setUp(self):
        self.mock_lambda_service = MagicMock()
        self.handler = LambdaHandler(lambda_service=self.mock_lambda_service)
        self.mock_agent = MagicMock()
        self.mock_agent.agent.lambda_arn = (
            "arn:aws:lambda:region:account-id:function:function-name"
        )
        self.mock_agent.project.uuid = uuid4()
        self.mock_agent.project.vtex_account = "test_account"
        self.mock_agent.ignore_templates = False

    def test_invoke_lambda(self):
        mock_data = MagicMock()
        mock_data.params = {"param1": "value1"}
        mock_data.payload = {"payload_key": "payload_value"}
        mock_data.credentials = {"cred_key": "cred_value"}

        expected_payload = {
            "params": mock_data.params,
            "payload": mock_data.payload,
            "credentials": mock_data.credentials,
            "ignore_official_rules": self.mock_agent.ignore_templates,
            "project": {
                "uuid": str(self.mock_agent.project.uuid),
                "vtex_account": self.mock_agent.project.vtex_account,
            },
        }

        self.handler.invoke(self.mock_agent, mock_data)

        self.mock_lambda_service.invoke.assert_called_once_with(
            self.mock_agent.agent.lambda_arn, expected_payload
        )

    def test_parse_response_success(self):
        payload_json = MagicMock()
        payload_json.read.return_value = b'{"template": "order_update"}'
        response = {"Payload": payload_json}

        result = self.handler.parse_response(response)

        self.assertEqual(result, {"template": "order_update"})

    def test_parse_response_json_decode_error(self):
        payload_json = MagicMock()
        payload_json.read.return_value = b"invalid json"
        response = {"Payload": payload_json}

        result = self.handler.parse_response(response)

        self.assertIsNone(result)

    def test_validate_response_rule_matched(self):
        data = {"status": LambdaResponseStatus.RULE_MATCHED}

        result = self.handler.validate_response(data)

        self.assertTrue(result)

    def test_validate_response_rule_not_matched(self):
        data = {
            "status": LambdaResponseStatus.RULE_NOT_MATCHED,
            "error": "No rule matched",
        }

        result = self.handler.validate_response(data)

        self.assertFalse(result)

    def test_validate_response_pre_processing_failed(self):
        data = {
            "status": LambdaResponseStatus.PRE_PROCESSING_FAILED,
            "error": "Pre-processing error",
        }

        result = self.handler.validate_response(data)

        self.assertFalse(result)

    def test_validate_response_custom_rule_failed(self):
        data = {
            "status": LambdaResponseStatus.CUSTOM_RULE_FAILED,
            "error": "Custom rule error",
        }

        result = self.handler.validate_response(data)

        self.assertFalse(result)

    def test_validate_response_official_rule_failed(self):
        data = {
            "status": LambdaResponseStatus.OFFICIAL_RULE_FAILED,
            "error": "Official rule error",
        }

        result = self.handler.validate_response(data)

        self.assertFalse(result)

    def test_validate_response_unknown_status_code(self):
        data = {"status": 999, "error": "Unknown error"}

        result = self.handler.validate_response(data)

        self.assertFalse(result)

    def test_validate_response_error_message(self):
        data = {"errorMessage": "Some error"}

        result = self.handler.validate_response(data)

        self.assertFalse(result)

    def test_validate_response_no_status_no_error_message(self):
        data = {"template": "order_update", "contact_urn": "whatsapp:123"}

        result = self.handler.validate_response(data)

        self.assertFalse(result)


class BroadcastHandlerTest(TestCase):
    def setUp(self):
        self.mock_flows_service = MagicMock()
        self.handler = BroadcastHandler(flows_service=self.mock_flows_service)
        self.mock_agent = MagicMock()
        self.mock_agent.uuid = uuid4()
        self.mock_agent.channel_uuid = uuid4()
        self.mock_agent.project.uuid = uuid4()
        self.mock_agent.config = None

    def test_can_send_to_contact_no_config(self):
        self.mock_agent.config = None
        data = {"contact_urn": "whatsapp:123"}
        self.assertTrue(self.handler.can_send_to_contact(self.mock_agent, data))

    def test_can_send_to_contact_empty_config(self):
        self.mock_agent.config = {}
        data = {"contact_urn": "whatsapp:123"}
        self.assertTrue(self.handler.can_send_to_contact(self.mock_agent, data))

    def test_can_send_to_contact_no_contact_urn(self):
        data = {}
        self.assertFalse(self.handler.can_send_to_contact(self.mock_agent, data))

    def test_can_send_to_contact_no_integration_settings(self):
        self.mock_agent.config = {"other_settings": {}}
        data = {"contact_urn": "whatsapp:123"}
        self.assertTrue(self.handler.can_send_to_contact(self.mock_agent, data))

    def test_can_send_to_contact_no_order_status_restriction(self):
        self.mock_agent.config = {"integration_settings": {"other_restriction": {}}}
        data = {"contact_urn": "whatsapp:123"}
        self.assertTrue(self.handler.can_send_to_contact(self.mock_agent, data))

    def test_can_send_to_contact_restriction_inactive(self):
        self.mock_agent.config = {
            "integration_settings": {
                "order_status_restriction": {
                    "is_active": False,
                    "allowed_phone_numbers": ["whatsapp:123"],
                }
            }
        }
        data = {"contact_urn": "whatsapp:123"}
        self.assertTrue(self.handler.can_send_to_contact(self.mock_agent, data))

    def test_can_send_to_contact_restriction_active_allowed(self):
        self.mock_agent.config = {
            "integration_settings": {
                "order_status_restriction": {
                    "is_active": True,
                    "allowed_phone_numbers": ["whatsapp:123"],
                }
            }
        }
        data = {"contact_urn": "whatsapp:123"}
        self.assertTrue(self.handler.can_send_to_contact(self.mock_agent, data))

    def test_can_send_to_contact_restriction_active_blocked(self):
        self.mock_agent.config = {
            "integration_settings": {
                "order_status_restriction": {
                    "is_active": True,
                    "allowed_phone_numbers": ["whatsapp:999"],
                }
            }
        }
        data = {"contact_urn": "whatsapp:123"}
        self.assertFalse(self.handler.can_send_to_contact(self.mock_agent, data))

    def test_can_send_to_contact_restriction_active_no_allowed_numbers(self):
        self.mock_agent.config = {
            "integration_settings": {
                "order_status_restriction": {
                    "is_active": True,
                    "allowed_phone_numbers": [],
                }
            }
        }
        data = {"contact_urn": "whatsapp:123"}
        self.assertFalse(self.handler.can_send_to_contact(self.mock_agent, data))

    def test_can_send_to_contact_restriction_active_missing_allowed_numbers(self):
        self.mock_agent.config = {
            "integration_settings": {
                "order_status_restriction": {
                    "is_active": True,
                }
            }
        }
        data = {"contact_urn": "whatsapp:123"}
<<<<<<< HEAD
        self.assertFalse(self.usecase._can_send_to_contact(self.mock_agent, data))

    def test_get_integrated_agent_blocked_uuid(self):
        blocked_uuid = "d30bcce8-ce67-4677-8a33-c12b62a51d4f"
        result = self.usecase._get_integrated_agent(blocked_uuid)
        self.assertIsNone(result)

    @patch("retail.agents.usecases.agent_webhook.IntegratedAgent.objects.get")
    def test_get_integrated_agent_found(self, mock_get):
        mock_agent = MagicMock()
        mock_get.return_value = mock_agent
        test_uuid = uuid4()

        result = self.usecase._get_integrated_agent(test_uuid)

        self.assertEqual(result, mock_agent)
        mock_get.assert_called_once_with(uuid=test_uuid, is_active=True)

    @patch("retail.agents.usecases.agent_webhook.IntegratedAgent.objects.get")
    def test_get_integrated_agent_not_found(self, mock_get):
        mock_get.side_effect = IntegratedAgent.DoesNotExist()
        test_uuid = uuid4()

        result = self.usecase._get_integrated_agent(test_uuid)

        self.assertIsNone(result)
        mock_get.assert_called_once_with(uuid=test_uuid, is_active=True)

    def test_invoke_lambda(self):
        mock_data = MagicMock()
        mock_data.params = {"param1": "value1"}
        mock_data.payload = {"payload_key": "payload_value"}
        mock_data.credentials = {"cred_key": "cred_value"}

        expected_payload = {
            "params": mock_data.params,
            "payload": mock_data.payload,
            "credentials": mock_data.credentials,
            "ignore_official_rules": self.mock_agent.ignore_templates,
            "project_rules": [],
            "project": {
                "uuid": str(self.mock_agent.project.uuid),
                "vtex_account": self.mock_agent.project.vtex_account,
            },
        }

        self.usecase._invoke_lambda(self.mock_agent, mock_data)

        self.mock_lambda_service.invoke.assert_called_once_with(
            self.mock_agent.agent.lambda_arn, expected_payload
        )
=======
        self.assertFalse(self.handler.can_send_to_contact(self.mock_agent, data))
>>>>>>> fc432140

    def test_get_current_template_name_success(self):
        data = {"template": "order_update"}
        mock_template = MagicMock()
        mock_template.current_version.template_name = "order_update_v2"
        self.mock_agent.templates.get.return_value = mock_template

        result = self.handler.get_current_template_name(self.mock_agent, data)

        self.assertEqual(result, "order_update_v2")
        self.mock_agent.templates.get.assert_called_once_with(name="order_update")

    def test_get_current_template_name_not_found(self):
        data = {"template": "non_existent_template"}
        self.mock_agent.templates.get.side_effect = Template.DoesNotExist()

        result = self.handler.get_current_template_name(self.mock_agent, data)

        self.assertIsNone(result)

    def test_send_message(self):
        message = {"template": "test", "contact": "whatsapp:123"}

        self.handler.send_message(message)

        self.mock_flows_service.send_whatsapp_broadcast.assert_called_once_with(message)

    def test_build_message_success(self):
        data = {"template": "order_update", "contact_urn": "whatsapp:123"}
        mock_template = MagicMock()
        mock_template.current_version.template_name = "order_update_v2"
        self.mock_agent.templates.get.return_value = mock_template

        with patch(
            "retail.agents.usecases.agent_webhook.build_broadcast_template_message",
            return_value={"msg": "ok"},
        ) as mock_build:
            result = self.handler.build_message(self.mock_agent, data)

            self.assertEqual(result, {"msg": "ok"})
            mock_build.assert_called_once_with(
                data=data,
                channel_uuid=str(self.mock_agent.channel_uuid),
                project_uuid=str(self.mock_agent.project.uuid),
                template_name="order_update_v2",
            )

    def test_build_message_template_not_found(self):
        data = {"template": "non_existent_template"}
        self.mock_agent.templates.get.side_effect = Template.DoesNotExist()

        result = self.handler.build_message(self.mock_agent, data)

        self.assertIsNone(result)<|MERGE_RESOLUTION|>--- conflicted
+++ resolved
@@ -245,6 +245,7 @@
             "payload": mock_data.payload,
             "credentials": mock_data.credentials,
             "ignore_official_rules": self.mock_agent.ignore_templates,
+            "project_rules": [],
             "project": {
                 "uuid": str(self.mock_agent.project.uuid),
                 "vtex_account": self.mock_agent.project.vtex_account,
@@ -435,61 +436,7 @@
             }
         }
         data = {"contact_urn": "whatsapp:123"}
-<<<<<<< HEAD
-        self.assertFalse(self.usecase._can_send_to_contact(self.mock_agent, data))
-
-    def test_get_integrated_agent_blocked_uuid(self):
-        blocked_uuid = "d30bcce8-ce67-4677-8a33-c12b62a51d4f"
-        result = self.usecase._get_integrated_agent(blocked_uuid)
-        self.assertIsNone(result)
-
-    @patch("retail.agents.usecases.agent_webhook.IntegratedAgent.objects.get")
-    def test_get_integrated_agent_found(self, mock_get):
-        mock_agent = MagicMock()
-        mock_get.return_value = mock_agent
-        test_uuid = uuid4()
-
-        result = self.usecase._get_integrated_agent(test_uuid)
-
-        self.assertEqual(result, mock_agent)
-        mock_get.assert_called_once_with(uuid=test_uuid, is_active=True)
-
-    @patch("retail.agents.usecases.agent_webhook.IntegratedAgent.objects.get")
-    def test_get_integrated_agent_not_found(self, mock_get):
-        mock_get.side_effect = IntegratedAgent.DoesNotExist()
-        test_uuid = uuid4()
-
-        result = self.usecase._get_integrated_agent(test_uuid)
-
-        self.assertIsNone(result)
-        mock_get.assert_called_once_with(uuid=test_uuid, is_active=True)
-
-    def test_invoke_lambda(self):
-        mock_data = MagicMock()
-        mock_data.params = {"param1": "value1"}
-        mock_data.payload = {"payload_key": "payload_value"}
-        mock_data.credentials = {"cred_key": "cred_value"}
-
-        expected_payload = {
-            "params": mock_data.params,
-            "payload": mock_data.payload,
-            "credentials": mock_data.credentials,
-            "ignore_official_rules": self.mock_agent.ignore_templates,
-            "project_rules": [],
-            "project": {
-                "uuid": str(self.mock_agent.project.uuid),
-                "vtex_account": self.mock_agent.project.vtex_account,
-            },
-        }
-
-        self.usecase._invoke_lambda(self.mock_agent, mock_data)
-
-        self.mock_lambda_service.invoke.assert_called_once_with(
-            self.mock_agent.agent.lambda_arn, expected_payload
-        )
-=======
         self.assertFalse(self.handler.can_send_to_contact(self.mock_agent, data))
->>>>>>> fc432140
 
     def test_get_current_template_name_success(self):
         data = {"template": "order_update"}
