--- conflicted
+++ resolved
@@ -86,17 +86,6 @@
     library_template_button_inputs = UpdateLibraryTemplateButtonSerializer(many=True)
 
 
-<<<<<<< HEAD
-class CreateCustomTemplateSerializer(UpdateTemplateContentSerializer):
-    rule_code = serializers.CharField()
-    category = serializers.CharField()
-
-
-class TemplateMetricsRequestSerializer(serializers.Serializer):
-    template_uuid = serializers.UUIDField(required=True)
-    start = serializers.CharField(required=True)
-    end = serializers.CharField(required=True)
-=======
 class ParameterSerializer(serializers.Serializer):
     name = serializers.CharField()
     value = serializers.JSONField()
@@ -105,4 +94,9 @@
 class CreateCustomTemplateSerializer(UpdateTemplateContentSerializer):
     category = serializers.CharField()
     parameters = ParameterSerializer(many=True, required=True)
->>>>>>> f0ef9396
+
+
+class TemplateMetricsRequestSerializer(serializers.Serializer):
+    template_uuid = serializers.UUIDField(required=True)
+    start = serializers.CharField(required=True)
+    end = serializers.CharField(required=True)