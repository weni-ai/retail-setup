from rest_framework import serializers

from retail.templates.models import Template


class CreateTemplateSerializer(serializers.Serializer):
    template_translation = serializers.JSONField(required=True)
    template_name = serializers.CharField(required=True)
    category = serializers.CharField(required=True)
    app_uuid = serializers.CharField(required=True)
    project_uuid = serializers.CharField(required=True)
    rule_code = serializers.CharField(required=False)


class ReadTemplateSerializer(serializers.Serializer):
    uuid = serializers.UUIDField()
    name = serializers.CharField()
    display_name = serializers.SerializerMethodField()
    start_condition = serializers.SerializerMethodField()
    status = serializers.SerializerMethodField()
    rule_code = serializers.CharField()
    metadata = serializers.JSONField()
    is_custom = serializers.BooleanField()
    needs_button_edit = serializers.BooleanField()

    def get_status(self, obj: Template) -> str:
        last_version = obj.versions.order_by("-id").first()

        if last_version is None:
            return "PENDING"

        return last_version.status

    def get_display_name(self, obj: Template) -> str:
        if obj.parent is None:
<<<<<<< HEAD
            return None
=======
            return obj.display_name
>>>>>>> 9ecb6bcd

        return obj.parent.display_name

    def get_start_condition(self, obj: Template) -> str:
        if obj.parent is None:
<<<<<<< HEAD
            return None
=======
            return obj.start_condition
>>>>>>> 9ecb6bcd

        return obj.parent.start_condition


class UpdateTemplateSerializer(serializers.Serializer):
    status = serializers.CharField(required=True)
    version_uuid = serializers.UUIDField(required=True)


class CreateLibraryTemplateSerializer(serializers.Serializer):
    library_template_name = serializers.CharField(required=True)
    category = serializers.CharField(required=True)
    language = serializers.CharField(required=True)
    app_uuid = serializers.CharField(required=True)
    project_uuid = serializers.CharField(required=True)
    start_condition = serializers.CharField(required=True)
    library_template_button_inputs = serializers.ListField(required=False)


class UpdateTemplateContentSerializer(serializers.Serializer):
    template_body = serializers.CharField(required=False)
    template_header = serializers.CharField(required=False)
    template_footer = serializers.CharField(required=False)
    template_button = serializers.ListField(required=False)
    app_uuid = serializers.CharField(required=True)
    project_uuid = serializers.CharField(required=True)

    def validate(self, attrs):
        if not any(
            attrs.get(field)
            for field in ("template_body", "template_header", "template_footer")
        ):
            raise serializers.ValidationError(
                "At least one of 'template_body', 'template_header', or 'template_footer' must be provided."
            )
        return attrs


class UpdateLibraryTemplateButtonUrlSerializer(serializers.Serializer):
    base_url = serializers.CharField()
    url_suffix_example = serializers.CharField(required=False)


class UpdateLibraryTemplateButtonSerializer(serializers.Serializer):
    type = serializers.CharField()
    url = UpdateLibraryTemplateButtonUrlSerializer()


class UpdateLibraryTemplateSerializer(serializers.Serializer):
    library_template_button_inputs = UpdateLibraryTemplateButtonSerializer(many=True)


class ParameterSerializer(serializers.Serializer):
    name = serializers.CharField()
    value = serializers.JSONField()


class CreateCustomTemplateSerializer(serializers.Serializer):
    template_translation = serializers.JSONField(required=True)
    template_name = serializers.CharField()
    category = serializers.CharField()
    app_uuid = serializers.CharField(required=True)
    project_uuid = serializers.CharField(required=True)
    integrated_agent_uuid = serializers.CharField(required=True)
    parameters = ParameterSerializer(many=True, required=True)
<<<<<<< HEAD
=======
    display_name = serializers.CharField(required=True)
>>>>>>> 9ecb6bcd


class TemplateMetricsRequestSerializer(serializers.Serializer):
    template_uuid = serializers.UUIDField(required=True)
    start = serializers.CharField(required=True)
    end = serializers.CharField(required=True)<|MERGE_RESOLUTION|>--- conflicted
+++ resolved
@@ -33,21 +33,13 @@
 
     def get_display_name(self, obj: Template) -> str:
         if obj.parent is None:
-<<<<<<< HEAD
-            return None
-=======
             return obj.display_name
->>>>>>> 9ecb6bcd
 
         return obj.parent.display_name
 
     def get_start_condition(self, obj: Template) -> str:
         if obj.parent is None:
-<<<<<<< HEAD
-            return None
-=======
             return obj.start_condition
->>>>>>> 9ecb6bcd
 
         return obj.parent.start_condition
 
@@ -113,10 +105,7 @@
     project_uuid = serializers.CharField(required=True)
     integrated_agent_uuid = serializers.CharField(required=True)
     parameters = ParameterSerializer(many=True, required=True)
-<<<<<<< HEAD
-=======
     display_name = serializers.CharField(required=True)
->>>>>>> 9ecb6bcd
 
 
 class TemplateMetricsRequestSerializer(serializers.Serializer):
