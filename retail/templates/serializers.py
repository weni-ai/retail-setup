--- conflicted
+++ resolved
@@ -86,13 +86,12 @@
     library_template_button_inputs = UpdateLibraryTemplateButtonSerializer(many=True)
 
 
-<<<<<<< HEAD
 class CreateCustomTemplateSerializer(UpdateTemplateContentSerializer):
     rule_code = serializers.CharField()
     category = serializers.CharField()
-=======
+
+
 class TemplateMetricsRequestSerializer(serializers.Serializer):
     template_uuid = serializers.UUIDField(required=True)
     start = serializers.CharField(required=True)
-    end = serializers.CharField(required=True)
->>>>>>> a45ec598
+    end = serializers.CharField(required=True)