--- conflicted
+++ resolved
@@ -42,19 +42,17 @@
         result = self.transformer.transform(template_data)
         self.assertIsNone(result)
 
-<<<<<<< HEAD
     def test_transform_with_image_header(self):
         base_64_header = base64.b64encode("teste".encode("utf-8")).decode("utf-8")
         template_data = {"header": base_64_header}
         result = self.transformer.transform(template_data)
-        expected = {"header_type": "IMAGE", "example": base_64_header}
-        self.assertEqual(result, expected)
-=======
+        expected = {"header_type": "IMAGE", "text": base_64_header}
+        self.assertEqual(result, expected)
+
     def test_transform_with_already_translated_header(self):
         template_data = {"header": {"header_type": "TEXT", "text": "Already"}}
         result = self.transformer.transform(template_data)
         self.assertEqual(result, {"header_type": "TEXT", "text": "Already"})
->>>>>>> 2b758a67
 
 
 class TestBodyTransformer(TestCase):
