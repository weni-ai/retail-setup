from unittest.mock import patch, MagicMock
from uuid import uuid4
from django.test import TestCase
from rest_framework.exceptions import NotFound

from retail.templates.usecases.delete_template import DeleteTemplateUseCase


class TestDeleteTemplateUseCase(TestCase):
    def setUp(self):
        self.use_case = DeleteTemplateUseCase()
        self.template_uuid = uuid4()

    @patch("retail.templates.usecases.delete_template.Template")
    def test_get_template_success(self, mock_template_model):
        mock_template = MagicMock()
        mock_template_model.objects.get.return_value = mock_template

        result = self.use_case._get_template(self.template_uuid)

        mock_template_model.objects.get.assert_called_once_with(
            uuid=self.template_uuid, is_active=True
        )
        self.assertEqual(result, mock_template)

    @patch("retail.templates.usecases.delete_template.Template")
    def test_get_template_not_found(self, mock_template_model):
        mock_template_model.DoesNotExist = Exception
        mock_template_model.objects.get.side_effect = mock_template_model.DoesNotExist()

        with self.assertRaises(NotFound) as context:
            self.use_case._get_template(self.template_uuid)

        mock_template_model.objects.get.assert_called_once_with(
            uuid=self.template_uuid, is_active=True
        )
        self.assertEqual(
            str(context.exception), f"Template not found: {self.template_uuid}"
        )

    def test_add_template_to_ignore_list(self):
        mock_template = MagicMock()
        mock_integrated_agent = MagicMock()
        mock_template.integrated_agent = mock_integrated_agent
        mock_template.parent.slug = "test-template-slug"
        mock_integrated_agent.ignore_templates = []

        self.use_case._add_template_to_ignore_list(mock_template)

        self.assertIn("test-template-slug", mock_integrated_agent.ignore_templates)
        mock_integrated_agent.save.assert_called_once()

    @patch("retail.templates.usecases.delete_template.timezone")
    @patch.object(DeleteTemplateUseCase, "_get_template")
    @patch.object(DeleteTemplateUseCase, "_add_template_to_ignore_list")
<<<<<<< HEAD
    def test_execute_success(
        self, mock_add_to_ignore_list, mock_get_template, mock_timezone
    ):
        mock_template = MagicMock()
        mock_template.is_active = True
        mock_template.deleted_at = None
=======
    def test_execute_custom_template(self, mock_add_to_ignore_list, mock_get_template):
        mock_template = MagicMock()
        mock_template.is_custom = True
        mock_get_template.return_value = mock_template

        self.use_case.execute(self.template_uuid)

        mock_get_template.assert_called_once_with(self.template_uuid)
        mock_add_to_ignore_list.assert_not_called()
        self.assertFalse(mock_template.is_active)
        mock_template.save.assert_called_once()

    @patch.object(DeleteTemplateUseCase, "_get_template")
    @patch.object(DeleteTemplateUseCase, "_add_template_to_ignore_list")
    def test_execute_non_custom_template(
        self, mock_add_to_ignore_list, mock_get_template
    ):
        mock_template = MagicMock()
        mock_template.is_custom = False
>>>>>>> 58f743d0
        mock_get_template.return_value = mock_template

        mock_now = MagicMock()
        mock_timezone.now.return_value = mock_now

        self.use_case.execute(self.template_uuid)

        mock_get_template.assert_called_once_with(self.template_uuid)
        mock_add_to_ignore_list.assert_called_once_with(mock_template)
        self.assertFalse(mock_template.is_active)
        self.assertEqual(mock_template.deleted_at, mock_now)
        mock_template.save.assert_called_once()

    @patch.object(DeleteTemplateUseCase, "_get_template")
    def test_execute_template_not_found(self, mock_get_template):
        mock_get_template.side_effect = NotFound(
            f"Template not found: {self.template_uuid}"
        )

        with self.assertRaises(NotFound):
            self.use_case.execute(self.template_uuid)

        mock_get_template.assert_called_once_with(self.template_uuid)<|MERGE_RESOLUTION|>--- conflicted
+++ resolved
@@ -53,34 +53,32 @@
     @patch("retail.templates.usecases.delete_template.timezone")
     @patch.object(DeleteTemplateUseCase, "_get_template")
     @patch.object(DeleteTemplateUseCase, "_add_template_to_ignore_list")
-<<<<<<< HEAD
-    def test_execute_success(
+    def test_execute_custom_template(
         self, mock_add_to_ignore_list, mock_get_template, mock_timezone
     ):
         mock_template = MagicMock()
-        mock_template.is_active = True
-        mock_template.deleted_at = None
-=======
-    def test_execute_custom_template(self, mock_add_to_ignore_list, mock_get_template):
-        mock_template = MagicMock()
         mock_template.is_custom = True
         mock_get_template.return_value = mock_template
+
+        mock_now = MagicMock()
+        mock_timezone.now.return_value = mock_now
 
         self.use_case.execute(self.template_uuid)
 
         mock_get_template.assert_called_once_with(self.template_uuid)
         mock_add_to_ignore_list.assert_not_called()
         self.assertFalse(mock_template.is_active)
+        self.assertEqual(mock_template.deleted_at, mock_now)
         mock_template.save.assert_called_once()
 
+    @patch("retail.templates.usecases.delete_template.timezone")
     @patch.object(DeleteTemplateUseCase, "_get_template")
     @patch.object(DeleteTemplateUseCase, "_add_template_to_ignore_list")
     def test_execute_non_custom_template(
-        self, mock_add_to_ignore_list, mock_get_template
+        self, mock_add_to_ignore_list, mock_get_template, mock_timezone
     ):
         mock_template = MagicMock()
         mock_template.is_custom = False
->>>>>>> 58f743d0
         mock_get_template.return_value = mock_template
 
         mock_now = MagicMock()
