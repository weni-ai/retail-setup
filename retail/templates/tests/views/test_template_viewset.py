--- conflicted
+++ resolved
@@ -23,15 +23,11 @@
     CreateCustomTemplateUseCase,
 )
 from retail.projects.models import Project
-<<<<<<< HEAD
-from django.utils import timezone
-=======
 from retail.services.rule_generator import (
     RuleGeneratorUnprocessableEntity,
     RuleGeneratorBadRequest,
     RuleGeneratorInternalServerError,
 )
->>>>>>> ee732dcc
 
 User = get_user_model()
 
