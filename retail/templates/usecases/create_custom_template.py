import copy
from typing import Optional, Dict, Any, TypedDict, List
from uuid import UUID

from rest_framework.exceptions import NotFound

from retail.templates.adapters.template_library_to_custom_adapter import (
    TemplateTranslationAdapter,
)
from retail.templates.usecases._base_template_creator import TemplateBuilderMixin
from retail.templates.tasks import task_create_template
from retail.templates.models import Template
from retail.templates.exceptions import CustomTemplateAlreadyExists
from retail.agents.models import IntegratedAgent
from retail.services.rule_generator import RuleGenerator


class ParameterData(TypedDict):
    name: str
    value: Any


class CreateCustomTemplateData(TypedDict):
    template_translation: Dict[str, Any]
    category: str
    app_uuid: str
    project_uuid: str
    display_name: str
    start_condition: Optional[str]
    parameters: List[ParameterData]
    integrated_agent_uuid: UUID
    template_name: Optional[str] = None


class CreateCustomTemplateUseCase(TemplateBuilderMixin):
    def __init__(
        self,
        rule_generator: Optional[RuleGenerator] = None,
        template_adapter: Optional[TemplateTranslationAdapter] = None,
    ):
        self.rule_generator = rule_generator or RuleGenerator()
        self.template_adapter = template_adapter or TemplateTranslationAdapter()

    def _adapt_translation(
        self, template_translation: Dict[str, Any]
    ) -> Dict[str, Any]:
        return self.template_adapter.adapt(template_translation)

    def _notify_integrations(
        self,
        version_name: str,
        version_uuid: UUID,
        translation_payload: dict,
        app_uuid: str,
        project_uuid: str,
        category: str,
        variables: Optional[List[str]],
    ) -> None:
        buttons = translation_payload.get("buttons")

        if buttons:
            for button in buttons:
                button["button_type"] = button.pop("type", None)

        if variables:
            translation_payload["body"]["example"] = {"body_text": [variables]}

        task_create_template.delay(
            template_name=version_name,
            app_uuid=app_uuid,
            project_uuid=project_uuid,
            category=category,
            version_uuid=str(version_uuid),
            template_translation=translation_payload,
        )

    def _update_template(
        self,
        template: Template,
        generated_code: str,
        translation: Dict[str, Any],
        category: str,
        integrated_agent: IntegratedAgent,
        display_name: str,
        start_condition: str,
        variables: Optional[List[Dict[str, Any]]],
    ) -> Template:
        template.integrated_agent = integrated_agent
        template.metadata = translation
        template.metadata["category"] = category
<<<<<<< HEAD
        template.rule_code = body.get("generated_code")
=======
        template.rule_code = generated_code
>>>>>>> ee732dcc
        template.display_name = display_name
        template.start_condition = start_condition
        template.variables = variables or []
        template.save()
        return template

    def _get_integrated_agent(self, integrated_agent_uuid: UUID) -> IntegratedAgent:
        try:
            return IntegratedAgent.objects.get(
                uuid=integrated_agent_uuid, is_active=True
            )
        except IntegratedAgent.DoesNotExist:
            raise NotFound(f"Assigned agent not found: {integrated_agent_uuid}")

    def _handle_successful_code_generation(
        self,
        payload: CreateCustomTemplateData,
        generated_code: str,
        integrated_agent: IntegratedAgent,
    ) -> Template:
        if Template.objects.filter(
            integrated_agent=integrated_agent,
            display_name=payload.get("display_name"),
        ).exists():
            raise CustomTemplateAlreadyExists(
                detail="Custom template with this display name already exists"
            )

        payload["template_name"] = payload.get("display_name").replace(" ", "_").lower()

        template, version = self.build_template_and_version(payload, integrated_agent)

        metadata = {
            "body": payload.get("template_translation", {}).get("template_body"),
            "body_params": payload.get("template_translation", {}).get(
                "template_body_params"
            ),
            "header": payload.get("template_translation", {}).get("template_header"),
            "footer": payload.get("template_translation", {}).get("template_footer"),
            "buttons": payload.get("template_translation", {}).get("template_button"),
        }

        translation_payload = self._adapt_translation(metadata)

        metadata["buttons"] = translation_payload.get("buttons")
        metadata["header"] = translation_payload.get("header")

        start_condition = next(
            (
                param.get("value")
                for param in payload.get("parameters")
                if param.get("name") == "start_condition"
            ),
            None,
        )

<<<<<<< HEAD
        variables = [
            variable.get("fallback")
            for variable in next(
                (
                    param.get("value")
                    for param in payload.get("parameters")
                    if param.get("name") == "variables"
                ),
                [],
            )
        ]
=======
        variables = next(
            (
                param.get("value")
                for param in payload.get("parameters")
                if param.get("name") == "variables"
            ),
            None,
        )
>>>>>>> ee732dcc

        template = self._update_template(
            template,
            generated_code,
            metadata,
            payload.get("category"),
            integrated_agent,
            payload.get("display_name"),
            start_condition,
            variables,
        )
        self._notify_integrations(
            version.template_name,
            version.uuid,
            copy.deepcopy(translation_payload),
            payload.get("app_uuid"),
            payload.get("project_uuid"),
            payload.get("category"),
            variables,
        )
        return template

    def execute(self, payload: CreateCustomTemplateData) -> Template:
        """
        Executes the custom template creation flow.

        Args:
            payload (CreateCustomTemplateData): The input data containing template content and rule code.

        Returns:
            Template: The created template instance.
        """
        integrated_agent = self._get_integrated_agent(
            payload.get("integrated_agent_uuid")
        )

        generated_code = self.rule_generator.generate_code(
            payload["parameters"], integrated_agent
        )

        return self._handle_successful_code_generation(
            payload, generated_code, integrated_agent
        )<|MERGE_RESOLUTION|>--- conflicted
+++ resolved
@@ -54,16 +54,12 @@
         app_uuid: str,
         project_uuid: str,
         category: str,
-        variables: Optional[List[str]],
     ) -> None:
         buttons = translation_payload.get("buttons")
 
         if buttons:
             for button in buttons:
                 button["button_type"] = button.pop("type", None)
-
-        if variables:
-            translation_payload["body"]["example"] = {"body_text": [variables]}
 
         task_create_template.delay(
             template_name=version_name,
@@ -88,11 +84,7 @@
         template.integrated_agent = integrated_agent
         template.metadata = translation
         template.metadata["category"] = category
-<<<<<<< HEAD
-        template.rule_code = body.get("generated_code")
-=======
         template.rule_code = generated_code
->>>>>>> ee732dcc
         template.display_name = display_name
         template.start_condition = start_condition
         template.variables = variables or []
@@ -149,19 +141,6 @@
             None,
         )
 
-<<<<<<< HEAD
-        variables = [
-            variable.get("fallback")
-            for variable in next(
-                (
-                    param.get("value")
-                    for param in payload.get("parameters")
-                    if param.get("name") == "variables"
-                ),
-                [],
-            )
-        ]
-=======
         variables = next(
             (
                 param.get("value")
@@ -170,7 +149,6 @@
             ),
             None,
         )
->>>>>>> ee732dcc
 
         template = self._update_template(
             template,
@@ -189,7 +167,6 @@
             payload.get("app_uuid"),
             payload.get("project_uuid"),
             payload.get("category"),
-            variables,
         )
         return template
 
