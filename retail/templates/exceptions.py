from rest_framework.exceptions import APIException
from rest_framework import status


class IntegrationsServerError(APIException):
    default_detail = "Unable to access Integrations API."


class CodeGeneratorBadRequest(APIException):
    status_code = status.HTTP_400_BAD_REQUEST


class CodeGeneratorUnprocessableEntity(APIException):
<<<<<<< HEAD
    status_code = status.HTTP_422_UNPROCESSABLE_ENTITY
=======
    status_code = status.HTTP_422_UNPROCESSABLE_ENTITY


class CodeGeneratorInternalServerError(APIException):
    status_code = status.HTTP_500_INTERNAL_SERVER_ERROR
>>>>>>> f0ef9396
<|MERGE_RESOLUTION|>--- conflicted
+++ resolved
@@ -11,12 +11,8 @@
 
 
 class CodeGeneratorUnprocessableEntity(APIException):
-<<<<<<< HEAD
-    status_code = status.HTTP_422_UNPROCESSABLE_ENTITY
-=======
     status_code = status.HTTP_422_UNPROCESSABLE_ENTITY
 
 
 class CodeGeneratorInternalServerError(APIException):
-    status_code = status.HTTP_500_INTERNAL_SERVER_ERROR
->>>>>>> f0ef9396
+    status_code = status.HTTP_500_INTERNAL_SERVER_ERROR