--- conflicted
+++ resolved
@@ -16,7 +16,6 @@
 class HeaderTransformer(ComponentTransformer):
     """Transforms header component from library to translation format."""
 
-<<<<<<< HEAD
     def _is_base_64(self, header: str) -> bool:
         if header.startswith("data:"):
             header = header.split(",", 1)[1]
@@ -28,22 +27,19 @@
             return base64.b64encode(decoded).decode("utf-8") == header
         except (binascii.Error, ValueError, UnicodeDecodeError):
             return False
-=======
+
     def _is_header_format_already_translated(self, header) -> bool:
         return isinstance(header, dict) and "header_type" in header and "text" in header
->>>>>>> 2b758a67
 
     def transform(self, template_data: Dict) -> Optional[Dict]:
         if not template_data.get("header"):
             return None
 
-<<<<<<< HEAD
-        if self._is_base_64(template_data["header"]):
-            return {"header_type": "IMAGE", "example": template_data["header"]}
-=======
         if self._is_header_format_already_translated(template_data["header"]):
             return template_data["header"]
->>>>>>> 2b758a67
+
+        if self._is_base_64(template_data["header"]):
+            return {"header_type": "IMAGE", "text": template_data["header"]}
 
         return {"header_type": "TEXT", "text": template_data["header"]}
 
