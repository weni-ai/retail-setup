--- conflicted
+++ resolved
@@ -14,7 +14,6 @@
 class HeaderTransformer(ComponentTransformer):
     """Transforms header component from library to translation format."""
 
-<<<<<<< HEAD
     def _is_base_64(self, header: str) -> bool:
         if header.startswith("data:"):
             header = header.split(",", 1)[1]
@@ -24,22 +23,19 @@
             return True
         except Exception:
             return False
-=======
+
     def _is_header_format_already_translated(self, header) -> bool:
         return isinstance(header, dict) and "header_type" in header and "text" in header
->>>>>>> cd7b807a
 
     def transform(self, template_data: Dict) -> Optional[Dict]:
         if not template_data.get("header"):
             return None
 
-<<<<<<< HEAD
+        if self._is_header_format_already_translated(template_data["header"]):
+            return template_data["header"]
+
         if self._is_base_64(template_data["header"]):
             return {"header_type": "IMAGE", "example": template_data["header"]}
-=======
-        if self._is_header_format_already_translated(template_data["header"]):
-            return template_data["header"]
->>>>>>> cd7b807a
 
         return {"header_type": "TEXT", "text": template_data["header"]}
 
