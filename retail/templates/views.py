--- conflicted
+++ resolved
@@ -35,13 +35,8 @@
     CreateCustomTemplateSerializer,
 )
 
-<<<<<<< HEAD
-from uuid import UUID
-
 from retail.templates.usecases.template_metrics import FetchTemplateMetricsUseCase
 
-=======
->>>>>>> 9ecb6bcd
 
 class TemplateViewSet(ViewSet):
     permission_classes = [CanCommunicateInternally]
