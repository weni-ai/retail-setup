--- conflicted
+++ resolved
@@ -12,12 +12,9 @@
     globals = serializers.SerializerMethodField()
     sectors = serializers.SerializerMethodField()
     initial_flow = serializers.SerializerMethodField()
-<<<<<<< HEAD
     category = serializers.CharField()
-=======
     code = serializers.SerializerMethodField()
     config = serializers.SerializerMethodField()
->>>>>>> 333b58ce
 
     def get_feature_uuid(self, obj):
         return obj.uuid
@@ -69,9 +66,6 @@
             "globals",
             "sectors",
             "initial_flow",
-<<<<<<< HEAD
             "category",
-=======
             "code",
->>>>>>> 333b58ce
         )