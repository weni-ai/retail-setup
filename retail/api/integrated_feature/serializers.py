from rest_framework import serializers

from retail.features.models import Feature, IntegratedFeature


class IntegratedFeatureSerializer(serializers.Serializer):
    feature_uuid = serializers.SerializerMethodField()
    name = serializers.CharField()
    description = serializers.CharField()
    disclaimer = serializers.CharField()
    documentation_url = serializers.CharField()
    globals = serializers.SerializerMethodField()
    sectors = serializers.SerializerMethodField()
    category = serializers.CharField()

    def get_feature_uuid(self, obj):
        return obj.uuid

    def get_globals(self, obj):
        integrated_features = obj.integrated_features.all()

        globals_list = []
        for integrated_feature in integrated_features:
            if isinstance(integrated_feature.globals_values, dict):
                globals_list.extend(
                    [
                        {"name": key, "value": value}
                        for key, value in integrated_feature.globals_values.items()
                    ]
                )

        return globals_list

    def get_sectors(self, obj):
        integrated_features = obj.integrated_features.all()

        sectors_list = []
        for integrated_feature in integrated_features:
            if isinstance(integrated_feature.sectors, list):
                for sector in integrated_feature.sectors:
                    if (
                        isinstance(sector, dict)
                        and "name" in sector
                        and "tags" in sector
                    ):
                        sectors_list.append(
                            {"name": sector.get("name"), "tags": sector.get("tags", [])}
                        )

        return sectors_list

    class Meta:
        model = Feature
        fields = (
            "uuid",
            "name",
            "description",
            "disclaimer",
            "documentation_url",
            "globals",
            "sectors",
            "category",
        )


class IntegratedFeatureSettingsSerializer(serializers.Serializer):
    project_uuid = serializers.UUIDField(required=True)
    integration_settings = serializers.JSONField(required=True)


class AppIntegratedFeatureSerializer(serializers.Serializer):
<<<<<<< HEAD
    uuid = serializers.SerializerMethodField()
=======
    uuid = serializers.SerializerMethodField
>>>>>>> ecf3f192
    feature_uuid = serializers.SerializerMethodField()
    name = serializers.SerializerMethodField()
    description = serializers.SerializerMethodField()
    disclaimer = serializers.SerializerMethodField()
    documentation_url = serializers.SerializerMethodField()
    globals = serializers.SerializerMethodField()
    sectors = serializers.SerializerMethodField()
    config = serializers.JSONField()
    code = serializers.SerializerMethodField()

    def get_uuid(self, obj):
        return obj.uuid

    def get_feature_uuid(self, obj):
        return obj.feature.uuid

    def get_name(self, obj):
        return obj.feature.name

    def get_description(self, obj):
        return obj.feature.description

    def get_disclaimer(self, obj):
        return obj.feature.disclaimer

    def get_documentation_url(self, obj):
        return obj.feature.documentation_url

    def get_code(self, obj):
        return obj.feature.code

    def get_globals(self, obj):
        globals_values = []
        globals_values.extend(
            [{"name": key, "value": value} for key, value in obj.globals_values.items()]
        )
        return globals_values

    def get_sectors(self, obj):
        sector_list = []
        for sector in obj.sectors:
            if isinstance(sector, dict) and "name" in sector and "tags" in sector:
                sector_list.append(
                    {"name": sector.get("name", ""), "tags": sector.get("tags", [])}
                )
        return sector_list

    class Meta:
        model = IntegratedFeature
        fields = (
            "config",
            "globals",
            "sectors",
        )<|MERGE_RESOLUTION|>--- conflicted
+++ resolved
@@ -69,11 +69,7 @@
 
 
 class AppIntegratedFeatureSerializer(serializers.Serializer):
-<<<<<<< HEAD
-    uuid = serializers.SerializerMethodField()
-=======
     uuid = serializers.SerializerMethodField
->>>>>>> ecf3f192
     feature_uuid = serializers.SerializerMethodField()
     name = serializers.SerializerMethodField()
     description = serializers.SerializerMethodField()
