from django.contrib.auth.models import User

from rest_framework import status
from rest_framework.response import Response

from retail.api.base_service_view import BaseServiceView
from retail.api.integrated_feature.serializers import IntegratedFeatureSerializer
from retail.api.usecases.populate_globals_values import PopulateGlobalsValuesUsecase

from retail.features.models import Feature, IntegratedFeature
from retail.features.integrated_feature_eda import IntegratedFeatureEDA
from retail.projects.models import Project


class IntegratedFeatureView(BaseServiceView):
    def post(self, request, *args, **kwargs):
        feature = Feature.objects.get(uuid=kwargs["feature_uuid"])
        try:
            project = Project.objects.get(uuid=request.data["project_uuid"])
        except Project.DoesNotExist:
            return Response(
                status=status.HTTP_404_NOT_FOUND,
                data={
                    "error": f"Project with uuid equals {request.data['project_uuid']} does not exist!"
                },
            )

        user, _ = User.objects.get_or_create(email=request.user.email)
        feature_version = feature.last_version

        integrated_feature = IntegratedFeature.objects.create(
            project=project, feature=feature, feature_version=feature_version, user=user
        )

        sectors_data = []
        integrated_feature.sectors = []
        if feature_version.sectors is not None:
            for sector in feature_version.sectors:
                for r_sector in request.data.get("sectors", []):
                    if r_sector.get("name") == sector.get("name"):
                        new_sector = {
                            "name": r_sector.get("name"),
                            "tags": r_sector.get("tags"),
                            "queues": sector.get("queues"),
                        }
                        integrated_feature.sectors.append(new_sector)
                        break
<<<<<<< HEAD

        # Treat and fill specific globals
        fill_globals_usecase = PopulateGlobalsValuesUsecase(
            self.integrations_service, self.flows_service
        )
        treated_globals_values = fill_globals_usecase.execute(
            request.data.get("globals_values", {}),
            request.user.email,
            request.data["project_uuid"],
        )
        # Add all globals from the request, including treated ones
        for globals_key, globals_value in treated_globals_values.items():
            integrated_feature.globals_values[globals_key] = globals_value

        integrated_feature.action_base_flow = request.data.get("action_base_flow", "")
        integrated_feature.save(
            update_fields=["sectors", "globals_values", "action_base_flow"]
        )
=======
            for globals_key, globals_value in request.data.get(
                "globals_values", {}
            ).items():
                integrated_feature.globals_values[globals_key] = globals_value
            integrated_feature.save(
                update_fields=["sectors", "globals_values"]
            )
>>>>>>> 6cd93cbb

        for sector in integrated_feature.sectors:
            sectors_data.append(
                {
                    "name": sector.get("name", ""),
                    "tags": sector.get("tags", ""),
                    "service_limit": 4,
                    "working_hours": {"init": "08:00", "close": "18:00"},
                    "queues": sector.get("queues", []),
                }
            )

        actions = []
        for function in feature.functions.all():
            function_last_version = function.last_version
            if function_last_version.action_base_flow_uuid != None:
                actions.append(
                    {
                        "name": function_last_version.action_name,
                        "prompt": function_last_version.action_prompt,
                        "root_flow_uuid": str(function_last_version.action_base_flow_uuid),
                        "type": ""
                    }
                )
        if feature_version.action_base_flow_uuid:
            actions.append(
                    {
                        "name": feature_version.action_name,
                        "prompt": feature_version.action_prompt,
                        "root_flow_uuid": str(feature_version.action_base_flow_uuid),
                        "type": ""
                    }
                )

        body = {
            "definition": integrated_feature.feature_version.definition,
            "user_email": integrated_feature.user.email,
            "project_uuid": str(integrated_feature.project.uuid),
            "parameters": integrated_feature.globals_values,
            "feature_version": str(integrated_feature.feature_version.uuid),
            "feature_uuid": str(integrated_feature.feature.uuid),
            "sectors": sectors_data,
            "action": actions
        }

        IntegratedFeatureEDA().publisher(body=body, exchange="integrated-feature.topic")
<<<<<<< HEAD
        print(f"message sent `integrated feature` - body: {body}")

        serializer = IntegratedFeatureSerializer(integrated_feature.feature)
=======
        print(f"message send `integrated feature` - body: {body}")
>>>>>>> 6cd93cbb

        response = {
            "status": 200,
            "data": {
                "feature": integrated_feature.feature.uuid,
                "feature_version": integrated_feature.feature_version.uuid,
                "project": integrated_feature.project.uuid,
                "user": integrated_feature.user.email,
                "integrated_on": integrated_feature.integrated_on,
<<<<<<< HEAD
                **serializer.data,
=======
>>>>>>> 6cd93cbb
            },
        }
        return Response(response)

    def get(self, request, project_uuid):
        try:

            category = request.query_params.get("category", None)
            integrated_features = IntegratedFeature.objects.filter(
                project__uuid=project_uuid
            ).values_list("feature__uuid", flat=True)

            features = Feature.objects.filter(uuid__in=integrated_features)

            if category:
                features = features.filter(category=category)

            serializer = IntegratedFeatureSerializer(features, many=True)

            return Response({"results": serializer.data}, status=status.HTTP_200_OK)

        except Exception as e:
            return Response({"error": str(e)}, status=status.HTTP_400_BAD_REQUEST)

    def delete(self, request, *args, **kwargs):
        feature = Feature.objects.get(uuid=kwargs["feature_uuid"])
        try:
            project = Project.objects.get(uuid=request.data["project_uuid"])
        except Project.DoesNotExist:
            return Response(
                status=status.HTTP_404_NOT_FOUND,
                data={
                    "error": f"Project with uuid equals {request.data['project_uuid' ]} does not exists!"
                },
            )

        integrated_feature = IntegratedFeature.objects.get(
            project__uuid=str(project.uuid), feature__uuid=str(feature.uuid)
        )

        body = {
            "project_uuid": str(project.uuid),
            "feature_version": str(integrated_feature.feature_version.uuid),
            "feature_uuid": str(integrated_feature.feature.uuid),
            "user_email": request.user.email,
        }

        IntegratedFeatureEDA().publisher(body=body, exchange="removed-feature.topic")
        print(f"message send to `removed-feature.topic`: {body}")
        integrated_feature.delete()
<<<<<<< HEAD
        return Response({"status": 200, "data": "integrated feature removed"})
=======
        return Response({"status": 200, "data": "integrated feature removed"})

    def put(self, request, *args, **kwargs):
        feature = Feature.objects.get(uuid=kwargs["feature_uuid"])
        try:
            project = Project.objects.get(uuid=request.data["project_uuid"])
        except Project.DoesNotExist:
            return Response(
                status=status.HTTP_404_NOT_FOUND,
                data={
                    "error": f"Project with uuid equals {request.data['project_uuid' ]} does not exists!"
                },
            )
        integrated_feature = IntegratedFeature.objects.get(
            project=project, feature=feature
        )
        for key, value in request.data.get("globals_values").items():
            integrated_feature.globals_values[key] = value
        integrated_feature.save()
        for sector in request.data.get("sectors", []):
            for integrated_sector in integrated_feature.sectors:
                if integrated_sector["name"] == sector["name"]:
                    integrated_sector["tags"] = sector["tags"]
        integrated_feature.save()

        return Response(
            {
                "status": 200,
                "data": {
                    "message": "Integrated feature updated",
                    "globals_values": integrated_feature.globals_values,
                    "sectors": integrated_feature.sectors,
                },
            }
        )
>>>>>>> 6cd93cbb
<|MERGE_RESOLUTION|>--- conflicted
+++ resolved
@@ -45,7 +45,6 @@
                         }
                         integrated_feature.sectors.append(new_sector)
                         break
-<<<<<<< HEAD
 
         # Treat and fill specific globals
         fill_globals_usecase = PopulateGlobalsValuesUsecase(
@@ -59,20 +58,6 @@
         # Add all globals from the request, including treated ones
         for globals_key, globals_value in treated_globals_values.items():
             integrated_feature.globals_values[globals_key] = globals_value
-
-        integrated_feature.action_base_flow = request.data.get("action_base_flow", "")
-        integrated_feature.save(
-            update_fields=["sectors", "globals_values", "action_base_flow"]
-        )
-=======
-            for globals_key, globals_value in request.data.get(
-                "globals_values", {}
-            ).items():
-                integrated_feature.globals_values[globals_key] = globals_value
-            integrated_feature.save(
-                update_fields=["sectors", "globals_values"]
-            )
->>>>>>> 6cd93cbb
 
         for sector in integrated_feature.sectors:
             sectors_data.append(
@@ -88,24 +73,26 @@
         actions = []
         for function in feature.functions.all():
             function_last_version = function.last_version
-            if function_last_version.action_base_flow_uuid != None:
+            if function_last_version.action_base_flow_uuid is not None:
                 actions.append(
                     {
                         "name": function_last_version.action_name,
                         "prompt": function_last_version.action_prompt,
-                        "root_flow_uuid": str(function_last_version.action_base_flow_uuid),
-                        "type": ""
+                        "root_flow_uuid": str(
+                            function_last_version.action_base_flow_uuid
+                        ),
+                        "type": "",
                     }
                 )
         if feature_version.action_base_flow_uuid:
             actions.append(
-                    {
-                        "name": feature_version.action_name,
-                        "prompt": feature_version.action_prompt,
-                        "root_flow_uuid": str(feature_version.action_base_flow_uuid),
-                        "type": ""
-                    }
-                )
+                {
+                    "name": feature_version.action_name,
+                    "prompt": feature_version.action_prompt,
+                    "root_flow_uuid": str(feature_version.action_base_flow_uuid),
+                    "type": "",
+                }
+            )
 
         body = {
             "definition": integrated_feature.feature_version.definition,
@@ -115,17 +102,13 @@
             "feature_version": str(integrated_feature.feature_version.uuid),
             "feature_uuid": str(integrated_feature.feature.uuid),
             "sectors": sectors_data,
-            "action": actions
+            "action": actions,
         }
 
         IntegratedFeatureEDA().publisher(body=body, exchange="integrated-feature.topic")
-<<<<<<< HEAD
         print(f"message sent `integrated feature` - body: {body}")
 
         serializer = IntegratedFeatureSerializer(integrated_feature.feature)
-=======
-        print(f"message send `integrated feature` - body: {body}")
->>>>>>> 6cd93cbb
 
         response = {
             "status": 200,
@@ -135,10 +118,7 @@
                 "project": integrated_feature.project.uuid,
                 "user": integrated_feature.user.email,
                 "integrated_on": integrated_feature.integrated_on,
-<<<<<<< HEAD
                 **serializer.data,
-=======
->>>>>>> 6cd93cbb
             },
         }
         return Response(response)
@@ -189,9 +169,6 @@
         IntegratedFeatureEDA().publisher(body=body, exchange="removed-feature.topic")
         print(f"message send to `removed-feature.topic`: {body}")
         integrated_feature.delete()
-<<<<<<< HEAD
-        return Response({"status": 200, "data": "integrated feature removed"})
-=======
         return Response({"status": 200, "data": "integrated feature removed"})
 
     def put(self, request, *args, **kwargs):
@@ -226,5 +203,4 @@
                     "sectors": integrated_feature.sectors,
                 },
             }
-        )
->>>>>>> 6cd93cbb
+        )