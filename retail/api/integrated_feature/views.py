--- conflicted
+++ resolved
@@ -20,22 +20,12 @@
         try:
             project = Project.objects.get(uuid=request.data["project_uuid"])
         except Project.DoesNotExist:
-<<<<<<< HEAD
             return Response(
                 status=status.HTTP_404_NOT_FOUND,
                 data={
                     "error": f"Project with uuid equals {request.data['project_uuid' ]} does not exists!"
                 },
             )
-        print(request._user.__dict__)
-        user, _ = User.objects.get_or_create(email=request.user.email)
-        last_version = feature.last_version
-
-        integrated_feature = IntegratedFeature.objects.create(
-            project=project, feature=feature, feature_version=last_version, user=user
-=======
-            return Response(status=status.HTTP_404_NOT_FOUND, data={"error": f"Project with uuid equals {request.data['project_uuid' ]} does not exists!"})
-
         user, _ = User.objects.get_or_create(email=request.user.email)
         feature_version = feature.last_version
         
@@ -44,7 +34,6 @@
             feature=feature,
             feature_version=feature_version,
             user=user
->>>>>>> f608dccd
         )
 
         sectors_data = []
@@ -64,7 +53,7 @@
                 integrated_feature.globals_values[globals_key] = globals_value
             integrated_feature.action_base_flow = request.data.get("action_base_flow", "")
             integrated_feature.save(update_fields=["sectors", "globals_values", "action_base_flow"])
-        
+
         for sector in integrated_feature.sectors:
             sectors_data.append(
                 {
@@ -91,11 +80,21 @@
             },
         }
 
-        IntegratedFeatureEDA().publisher(body=body, exchange="integrated-feature.topic")
+        IntegratedFeatureEDA().publisher(
+            body=body, exchange="integrated-feature.topic"
+        )
         print(f"message send `integrated feature` - body: {body}")
 
-<<<<<<< HEAD
-        response = {}
+        response = {
+            "status": 200,
+            "data": {
+                "feature": integrated_feature.feature.uuid,
+                "feature_version": integrated_feature.feature_version.uuid,
+                "project": integrated_feature.project.uuid,
+                "user": integrated_feature.user.email,
+                "integrated_on": integrated_feature.integrated_on
+            }
+        }
         return Response(response)
 
     def get(self, request, project_uuid):
@@ -117,18 +116,6 @@
 
         except Exception as e:
             return Response({"error": str(e)}, status=status.HTTP_400_BAD_REQUEST)
-=======
-        response = {
-            "status": 200,
-            "data": {
-                "feature": integrated_feature.feature.uuid,
-                "feature_version": integrated_feature.feature_version.uuid,
-                "project": integrated_feature.project.uuid,
-                "user": integrated_feature.user.email,
-                "integrated_on": integrated_feature.integrated_on
-            }
-        }
-        return Response(response)
 
     def delete(self, request, *args, **kwargs):
         feature = Feature.objects.get(uuid=kwargs["feature_uuid"])
@@ -136,9 +123,9 @@
             project = Project.objects.get(uuid=request.data["project_uuid"])
         except Project.DoesNotExist:
             return Response(status=status.HTTP_404_NOT_FOUND, data={"error": f"Project with uuid equals {request.data['project_uuid' ]} does not exists!"})
-        
+
         integrated_feature = IntegratedFeature.objects.get(project__uuid=str(project.uuid), feature__uuid=str(feature.uuid))
-        
+
         body = {
             "project_uuid": str(project.uuid),
             "feature_version": str(integrated_feature.feature_version.uuid),
@@ -149,5 +136,4 @@
         IntegratedFeatureEDA().publisher(body=body, exchange="removed-feature.topic")
         print(f"message send to `removed-feature.topic`: {body}")
         integrated_feature.delete()
-        return Response({"status": 200, "data":"integrated feature removed"})
->>>>>>> f608dccd
+        return Response({"status": 200, "data":"integrated feature removed"})