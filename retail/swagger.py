from drf_yasg.views import get_schema_view
from drf_yasg import openapi
from rest_framework import permissions


view = get_schema_view(
    openapi.Info(
        title="Gallery API Documentation",
<<<<<<< HEAD
        default_version="v3.11.0",
=======
        default_version="v3.12.0",
>>>>>>> 1ef7a0ed
        description="Documentation of the Gallery APIs",
    ),
    public=True,
    permission_classes=(permissions.AllowAny,),
).with_ui("swagger")<|MERGE_RESOLUTION|>--- conflicted
+++ resolved
@@ -6,11 +6,7 @@
 view = get_schema_view(
     openapi.Info(
         title="Gallery API Documentation",
-<<<<<<< HEAD
-        default_version="v3.11.0",
-=======
         default_version="v3.12.0",
->>>>>>> 1ef7a0ed
         description="Documentation of the Gallery APIs",
     ),
     public=True,
